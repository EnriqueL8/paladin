/*
 * Copyright © 2024 Kaleido, Inc.
 *
 * Licensed under the Apache License, Version 2.0 (the "License"); you may not use this file except in compliance with
 * the License. You may obtain a copy of the License at
 *
 * http://www.apache.org/licenses/LICENSE-2.0
 *
 * Unless required by applicable law or agreed to in writing, software distributed under the License is distributed on
 * an "AS IS" BASIS, WITHOUT WARRANTIES OR CONDITIONS OF ANY KIND, either express or implied. See the License for the
 * specific language governing permissions and limitations under the License.
 *
 * SPDX-License-Identifier: Apache-2.0
 */

package io.kaleido.paladin;

import org.junit.jupiter.api.Test;

import java.io.File;
import java.io.IOException;
import java.net.ServerSocket;
import java.net.URI;
import java.net.http.HttpClient;
import java.net.http.HttpRequest;
import java.net.http.HttpResponse;
import java.nio.file.Files;
import java.time.Duration;
import java.util.concurrent.CompletableFuture;

import static org.junit.jupiter.api.Assertions.assertEquals;
import static org.junit.jupiter.api.Assertions.assertTrue;

public class RunTestbedTest {

    @Test
    void runTestbed() throws Exception {
        System.out.println(System.getProperty("os.name"));
        System.out.println(System.getProperty("os.arch"));
        System.out.println(System.getProperty("java.library.path"));

        // Generate config that listens on an available RPC port
        ServerSocket s = new ServerSocket(0);
        int availableRPCPort = s.getLocalPort();
        s.close();
        String yamlContent = """
db:
  type: sqlite
  sqlite:
    uri:           ":memory:"
    autoMigrate:   true
    migrationsDir: %s
    debugQueries:  true
signer:
  keyStore:
    type: static
    static:
      keys:
        seed:
          encoding: none
          inline: '17250abf7976eae3c964e9704063f1457a8e1b4c0c0bd8b21ec8db5b88743c10'
rpcServer:
  http:
    port: %s
  ws:
    disabled: true
blockchain:
   http:
     url: http://localhost:8545
   ws:
     url: ws://localhost:8546
domains:
  domain1:
     plugin:
        type: c-shared
        library: starter
     config: {}
<<<<<<< HEAD
  domain2:
     plugin:
        type: jar
        class: %s
     config: {}
loader:
  debug: true     
""".formatted(new File("../kata/db/migrations/sqlite").getAbsolutePath(), availableRPCPort, TestDomainFactory.class.getName());
=======
loader:
  debug: true
""".formatted(new File("../kata/db/migrations/sqlite").getAbsolutePath(), availableRPCPort);
>>>>>>> 11c561ec
        final File configFile = File.createTempFile("paladin-ut-", ".yaml");
        Files.writeString(configFile.toPath(), yamlContent);

        // Kick off the load in the background
        CompletableFuture<Integer> rc =
                CompletableFuture.supplyAsync(() -> Main.run(new String[]{
                        configFile.getAbsolutePath(),
                        "testbed",
                }));

        // Spin trying to connect to the RPC endpoint
        long startTime = System.currentTimeMillis();
        boolean connected = false;
        while (!connected) {
            final URI testbedRPC = new URI(String.format("http://127.0.0.1:%d", availableRPCPort));
            try (HttpClient rpcClient = HttpClient.newBuilder().build()) {
                HttpRequest req = HttpRequest.newBuilder()
                    .timeout(Duration.ofSeconds(1))
                    .uri(testbedRPC)
                        .POST(HttpRequest.BodyPublishers.ofString("""
                            {
                               "jsonrpc": "2.0",
                               "id": 1,
                               "method": "testbed_listDomains",
                               "params": []
                            }
                        """))
                        .build();
                HttpResponse<String> res = rpcClient.send(req, HttpResponse.BodyHandlers.ofString());
                assertEquals(200, res.statusCode(), res.body());
                connected = true;
            } catch(IOException e) {
                System.err.printf("Waiting to connect: %s\n", e);
            }
            assertTrue(System.currentTimeMillis()-startTime < 5000, "Test ran too long");
            if (rc.isDone()) {
                assertEquals(0, rc.get());
            }
            Thread.sleep(250);
        }
    }
}<|MERGE_RESOLUTION|>--- conflicted
+++ resolved
@@ -75,20 +75,14 @@
         type: c-shared
         library: starter
      config: {}
-<<<<<<< HEAD
   domain2:
      plugin:
         type: jar
         class: %s
      config: {}
 loader:
-  debug: true     
+  debug: true
 """.formatted(new File("../kata/db/migrations/sqlite").getAbsolutePath(), availableRPCPort, TestDomainFactory.class.getName());
-=======
-loader:
-  debug: true
-""".formatted(new File("../kata/db/migrations/sqlite").getAbsolutePath(), availableRPCPort);
->>>>>>> 11c561ec
         final File configFile = File.createTempFile("paladin-ut-", ".yaml");
         Files.writeString(configFile.toPath(), yamlContent);
 
