BEGIN;

CREATE TABLE states (
    "id"               TEXT    NOT NULL,
    "created"          BIGINT  NOT NULL,
    "domain_name"      TEXT    NOT NULL,
    "schema"           TEXT,
    "contract_address" TEXT,
    "data"             TEXT,
<<<<<<< HEAD
    "confirm_id"       TEXT,
    "spend_id"         TEXT,
    PRIMARY KEY ("id"),
=======
    PRIMARY KEY ("domain_name", "id"),
>>>>>>> 133c6649
    FOREIGN KEY ("domain_name", "schema") REFERENCES schemas ("domain_name", "id") ON DELETE CASCADE
);
CREATE INDEX states_by_domain ON states("domain_name", "schema", "contract_address");
CREATE UNIQUE INDEX states_by_confirm_id ON states("confirm_id");
CREATE UNIQUE INDEX states_by_spend_id ON states("spend_id");

CREATE TABLE state_labels (
    "domain_name" TEXT    NOT NULL,
    "state"       TEXT    NOT NULL,
    "label"       TEXT    NOT NULL,
    "value"       TEXT,
    PRIMARY KEY ("domain_name", "state", "label"),
    FOREIGN KEY ("domain_name", "state") REFERENCES states ("domain_name", "id") ON DELETE CASCADE
);
CREATE INDEX state_labels_value ON state_labels("value");

CREATE TABLE state_int64_labels (
    "domain_name" TEXT    NOT NULL,
    "state"       TEXT    NOT NULL,
    "label"       TEXT    NOT NULL,
    "value"       BIGINT,
    PRIMARY KEY ("domain_name", "state", "label"),
    FOREIGN KEY ("domain_name", "state")  REFERENCES states ("domain_name", "id") ON DELETE CASCADE
);
CREATE INDEX state_int64_labels_value ON state_int64_labels("value");

COMMIT;<|MERGE_RESOLUTION|>--- conflicted
+++ resolved
@@ -7,18 +7,10 @@
     "schema"           TEXT,
     "contract_address" TEXT,
     "data"             TEXT,
-<<<<<<< HEAD
-    "confirm_id"       TEXT,
-    "spend_id"         TEXT,
-    PRIMARY KEY ("id"),
-=======
     PRIMARY KEY ("domain_name", "id"),
->>>>>>> 133c6649
     FOREIGN KEY ("domain_name", "schema") REFERENCES schemas ("domain_name", "id") ON DELETE CASCADE
 );
 CREATE INDEX states_by_domain ON states("domain_name", "schema", "contract_address");
-CREATE UNIQUE INDEX states_by_confirm_id ON states("confirm_id");
-CREATE UNIQUE INDEX states_by_spend_id ON states("spend_id");
 
 CREATE TABLE state_labels (
     "domain_name" TEXT    NOT NULL,
