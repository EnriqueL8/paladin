/*
 * Copyright © 2024 Kaleido, Inc.
 *
 * Licensed under the Apache License, Version 2.0 (the "License"); you may not use this file except in compliance with
 * the License. You may obtain a copy of the License at
 *
 * http://www.apache.org/licenses/LICENSE-2.0
 *
 * Unless required by applicable law or agreed to in writing, software distributed under the License is distributed on
 * an "AS IS" BASIS, WITHOUT WARRANTIES OR CONDITIONS OF ANY KIND, either express or implied. See the License for the
 * specific language governing permissions and limitations under the License.
 *
 * SPDX-License-Identifier: Apache-2.0
 */

package snark

import (
	"context"
	"errors"
	"fmt"
	"strings"
	"sync"

	"github.com/hyperledger-labs/zeto/go-sdk/pkg/key-manager/core"
	"github.com/hyperledger-labs/zeto/go-sdk/pkg/key-manager/key"
	"github.com/hyperledger/firefly-common/pkg/i18n"
	"github.com/iden3/go-rapidsnark/prover"
	"github.com/iden3/go-rapidsnark/types"
	"github.com/iden3/go-rapidsnark/witness/v2"
	"github.com/kaleido-io/paladin/core/internal/cache"
	"github.com/kaleido-io/paladin/core/internal/msgs"
	pb "github.com/kaleido-io/paladin/core/pkg/proto"
	"github.com/kaleido-io/paladin/core/pkg/signer/signerapi"
	"github.com/kaleido-io/paladin/toolkit/pkg/algorithms"
	"github.com/kaleido-io/paladin/toolkit/pkg/confutil"
	"github.com/kaleido-io/paladin/toolkit/pkg/log"
	"google.golang.org/protobuf/proto"
)

var defaultSnarkProverConfig = api.SnarkProverConfig{
	MaxProverPerCircuit: confutil.P(10),
}

// snarkProver encapsulates the logic for generating SNARK proofs
type snarkProver struct {
<<<<<<< HEAD
	zkpProverConfig         api.SnarkProverConfig
	circuitsCache           cache.Cache[string, witness.Calculator]
	provingKeysCache        cache.Cache[string, []byte]
	proverCacheRWLock       sync.RWMutex
	workerPerCircuit        int
	circuitsWorkerIndexChan map[string]chan int
	circuitLoader           func(circuitID string, config api.SnarkProverConfig) (witness.Calculator, []byte, error)
	proofGenerator          func(witness []byte, provingKey []byte) (*types.ZKProof, error)
=======
	zkpProverConfig  signerapi.SnarkProverConfig
	circuitsCache    cache.Cache[string, witness.Calculator]
	provingKeysCache cache.Cache[string, []byte]
	circuitLoader    func(circuitID string, config signerapi.SnarkProverConfig) (witness.Calculator, []byte, error)
	proofGenerator   func(witness []byte, provingKey []byte) (*types.ZKProof, error)
>>>>>>> baa63014
}

func Register(ctx context.Context, config signerapi.SnarkProverConfig, registry map[string]signerapi.InMemorySigner) error {
	// skip registration is no ZKP prover config is provided
	if config.CircuitsDir == "" || config.ProvingKeysDir == "" {
		log.L(ctx).Info("zkp prover not configured, skip registering as an in-memory signer")
		return nil
	}

	signer, err := newSnarkProver(config)
	if err != nil {
		return err
	}
	registry[algorithms.ZKP_BABYJUBJUB_PLAINBYTES] = signer
	return nil
}

func newSnarkProver(config signerapi.SnarkProverConfig) (*snarkProver, error) {
	cacheConfig := cache.Config{
		Capacity: confutil.P(50),
	}
	return &snarkProver{
		zkpProverConfig:         config,
		circuitsCache:           cache.NewCache[string, witness.Calculator](&cacheConfig, &cacheConfig),
		provingKeysCache:        cache.NewCache[string, []byte](&cacheConfig, &cacheConfig),
		circuitLoader:           loadCircuit,
		proofGenerator:          generateProof,
		workerPerCircuit:        confutil.Int(config.MaxProverPerCircuit, *defaultSnarkProverConfig.MaxProverPerCircuit),
		circuitsWorkerIndexChan: make(map[string]chan int),
	}, nil
}

func (sp *snarkProver) Sign(ctx context.Context, privateKey []byte, req *pb.SignRequest) (*pb.SignResponse, error) {
	keyBytes := [32]byte{}
	copy(keyBytes[:], privateKey)
	keyEntry := key.NewKeyEntryFromPrivateKeyBytes(keyBytes)

	inputs, extras, err := decodeProvingRequest(req)
	if err != nil {
		return nil, err
	}
	// Perform proof generation
	if inputs.CircuitId == "" {
		return nil, errors.New("circuit ID is required")
	}
	if err := validateInputs(inputs.Common); err != nil {
		return nil, err
	}

	// obtain a slot for the proof generation for this specific circuit
	ccChan, chanelFound := sp.circuitsWorkerIndexChan[inputs.CircuitId]
	if !chanelFound {
		ccChan = make(chan int, sp.workerPerCircuit) // init token channel
		for i := 0; i < sp.workerPerCircuit; i++ {
			ccChan <- i // add all tokens
		}
		sp.circuitsWorkerIndexChan[inputs.CircuitId] = ccChan
	}
	var workerIndex int
	select {
	case workerIndex = <-ccChan: // wait till there is a worker available
		defer func() {
			// put the worker index back into the queue upon function exit
			ccChan <- workerIndex
		}()
	case <-ctx.Done():
		return nil, i18n.NewError(ctx, msgs.MsgContextCanceled)
	}

	workerID := fmt.Sprintf("%s-%d", inputs.CircuitId, workerIndex)
	// Perform proof generation
	// Read lock to check the cache
	sp.proverCacheRWLock.RLock()
	circuit, _ := sp.circuitsCache.Get(workerID)
	provingKey, _ := sp.provingKeysCache.Get(workerID)
	sp.proverCacheRWLock.RUnlock() // release the lock, happy path, 1 lock is good enough
	if circuit == nil || provingKey == nil {
		sp.proverCacheRWLock.Lock()
		// obtain the W&R lock and check again
		circuit, _ = sp.circuitsCache.Get(workerID)
		provingKey, _ = sp.provingKeysCache.Get(workerID)
		if circuit == nil || provingKey == nil {
			// the generated WASM instance can only generate one proof at a time, circuitsWorkerIndexChan is used to ensure only 1 proof request
			// is served per WASM instance at any given time
			c, p, err := sp.circuitLoader(inputs.CircuitId, sp.zkpProverConfig)
			if err != nil {
				return nil, err
			}
			sp.circuitsCache.Set(workerID, c)
			sp.provingKeysCache.Set(workerID, p)
			circuit = c
			provingKey = p
		}

		sp.proverCacheRWLock.Unlock()
	}
	wtns, publicInputs, err := calculateWitness(inputs.CircuitId, inputs.Common, extras, keyEntry, circuit)
	if err != nil {
		return nil, err
	}

	proof, err := sp.proofGenerator(wtns, provingKey)
	if err != nil {
		return nil, err
	}

	proofBytes, err := serializeProofResponse(inputs.CircuitId, proof, publicInputs)
	if err != nil {
		return nil, err
	}

	return &pb.SignResponse{
		Payload: proofBytes,
	}, nil
}

func validateInputs(inputs *pb.ProvingRequestCommon) error {
	if len(inputs.InputCommitments) == 0 {
		return errors.New("input commitments are required")
	}
	if len(inputs.InputValues) == 0 {
		return errors.New("input values are required")
	}
	if len(inputs.InputSalts) == 0 {
		return errors.New("input salts are required")
	}
	if len(inputs.InputCommitments) != len(inputs.InputValues) || len(inputs.InputCommitments) != len(inputs.InputSalts) {
		return errors.New("input commitments, values, and salts must have the same length")
	}
	if len(inputs.OutputValues) == 0 {
		return errors.New("output values are required")
	}
	if len(inputs.OutputOwners) == 0 {
		return errors.New("output owner keys are required")
	}
	if len(inputs.OutputValues) != len(inputs.OutputOwners) {
		return errors.New("output values and owner keys must have the same length")
	}
	return nil
}

func serializeProofResponse(circuitId string, proof *types.ZKProof, publicInputs map[string]string) ([]byte, error) {
	snark := pb.SnarkProof{}
	snark.A = proof.Proof.A
	snark.B = make([]*pb.B_Item, 0, len(proof.Proof.B))
	for _, p := range proof.Proof.B {
		bItems := pb.B_Item{}
		bItems.Items = append(bItems.Items, p...)
		snark.B = append(snark.B, &bItems)
	}
	snark.C = proof.Proof.C

	switch circuitId {
	case "anon_enc":
		publicInputs["encryptedValues"] = strings.Join(proof.PubSignals[0:4], ",")
	}

	res := pb.ProvingResponse{
		Proof:        &snark,
		PublicInputs: publicInputs,
	}

	return proto.Marshal(&res)
}

func calculateWitness(circuitId string, commonInputs *pb.ProvingRequestCommon, extras interface{}, keyEntry *core.KeyEntry, circuit witness.Calculator) ([]byte, map[string]string, error) {
	inputs, err := buildCircuitInputs(commonInputs)
	if err != nil {
		return nil, nil, err
	}

	var witnessInputs map[string]any
	var publicInputs map[string]string
	switch circuitId {
	case "anon":
		witnessInputs = assembleInputs_anon(inputs, keyEntry)
	case "anon_enc":
		witnessInputs, publicInputs, err = assembleInputs_anon_enc(inputs, extras.(*pb.ProvingRequestExtras_Encryption), keyEntry)
		if err != nil {
			return nil, nil, err
		}
	}

	wtns, err := circuit.CalculateWTNSBin(witnessInputs, true)
	if err != nil {
		return nil, nil, err
	}

	return wtns, publicInputs, nil
}

func generateProof(wtns, provingKey []byte) (*types.ZKProof, error) {
	proof, err := prover.Groth16Prover(provingKey, wtns)
	if err != nil {
		return nil, err
	}
	return proof, nil
}<|MERGE_RESOLUTION|>--- conflicted
+++ resolved
@@ -38,28 +38,20 @@
 	"google.golang.org/protobuf/proto"
 )
 
-var defaultSnarkProverConfig = api.SnarkProverConfig{
+var defaultSnarkProverConfig = signerapi.SnarkProverConfig{
 	MaxProverPerCircuit: confutil.P(10),
 }
 
 // snarkProver encapsulates the logic for generating SNARK proofs
 type snarkProver struct {
-<<<<<<< HEAD
-	zkpProverConfig         api.SnarkProverConfig
+	zkpProverConfig         signerapi.SnarkProverConfig
 	circuitsCache           cache.Cache[string, witness.Calculator]
 	provingKeysCache        cache.Cache[string, []byte]
 	proverCacheRWLock       sync.RWMutex
 	workerPerCircuit        int
 	circuitsWorkerIndexChan map[string]chan int
-	circuitLoader           func(circuitID string, config api.SnarkProverConfig) (witness.Calculator, []byte, error)
+	circuitLoader           func(circuitID string, config signerapi.SnarkProverConfig) (witness.Calculator, []byte, error)
 	proofGenerator          func(witness []byte, provingKey []byte) (*types.ZKProof, error)
-=======
-	zkpProverConfig  signerapi.SnarkProverConfig
-	circuitsCache    cache.Cache[string, witness.Calculator]
-	provingKeysCache cache.Cache[string, []byte]
-	circuitLoader    func(circuitID string, config signerapi.SnarkProverConfig) (witness.Calculator, []byte, error)
-	proofGenerator   func(witness []byte, provingKey []byte) (*types.ZKProof, error)
->>>>>>> baa63014
 }
 
 func Register(ctx context.Context, config signerapi.SnarkProverConfig, registry map[string]signerapi.InMemorySigner) error {
