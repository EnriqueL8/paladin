/*
 * Copyright © 2024 Kaleido, Inc.
 *
 * Licensed under the Apache License, Version 2.0 (the "License"); you may not use this file except in compliance with
 * the License. You may obtain a copy of the License at
 *
 * http://www.apache.org/licenses/LICENSE-2.0
 *
 * Unless required by applicable law or agreed to in writing, software distributed under the License is distributed on
 * an "AS IS" BASIS, WITHOUT WARRANTIES OR CONDITIONS OF ANY KIND, either express or implied. See the License for the
 * specific language governing permissions and limitations under the License.
 *
 * SPDX-License-Identifier: Apache-2.0
 */

package privatetxnmgr

import (
	"context"
	"fmt"
	"sync"

	"github.com/google/uuid"
	"github.com/hyperledger/firefly-common/pkg/i18n"
	"github.com/kaleido-io/paladin/core/internal/components"
	"github.com/kaleido-io/paladin/core/internal/privatetxnmgr/privatetxnstore"
	"github.com/kaleido-io/paladin/core/internal/privatetxnmgr/ptmgrtypes"

	"github.com/kaleido-io/paladin/core/internal/msgs"

	"github.com/kaleido-io/paladin/core/pkg/ethclient"
	pbEngine "github.com/kaleido-io/paladin/core/pkg/proto/engine"

	"github.com/kaleido-io/paladin/config/pkg/confutil"
	"github.com/kaleido-io/paladin/config/pkg/pldconf"
	"github.com/kaleido-io/paladin/toolkit/pkg/ptxapi"
	"github.com/kaleido-io/paladin/toolkit/pkg/tktypes"
	"google.golang.org/protobuf/proto"
	"google.golang.org/protobuf/types/known/anypb"

	"github.com/kaleido-io/paladin/toolkit/pkg/log"
	"github.com/kaleido-io/paladin/toolkit/pkg/prototk"
)

type privateTxManager struct {
	ctx                  context.Context
	ctxCancel            func()
	config               *pldconf.PrivateTxManagerConfig
	orchestrators        map[string]*Orchestrator
	endorsementGatherers map[string]ptmgrtypes.EndorsementGatherer
	components           components.AllComponents
	nodeID               string
	subscribers          []components.PrivateTxEventSubscriber
	subscribersLock      sync.Mutex
	store                privatetxnstore.Store
}

// Init implements Engine.
func (p *privateTxManager) PreInit(c components.PreInitComponents) (*components.ManagerInitResult, error) {
	return &components.ManagerInitResult{}, nil
}

func (p *privateTxManager) PostInit(c components.AllComponents) error {
	p.components = c
	p.store = privatetxnstore.NewStore(p.ctx, &p.config.Writer, c.Persistence())
	err := p.components.TransportManager().RegisterClient(p.ctx, p)
	return err
}

func (p *privateTxManager) Start() error {
	return nil
}

func (p *privateTxManager) Stop() {
}

<<<<<<< HEAD
func NewPrivateTransactionMgr(ctx context.Context, nodeID string, config *pldconf.PrivateTxManagerConfig) components.PrivateTxManager {
=======
func NewPrivateTransactionMgr(ctx context.Context, nodeID string, config *config.PrivateTxManagerConfig) components.PrivateTxManager {

>>>>>>> 2f876f22
	p := &privateTxManager{
		config:               config,
		orchestrators:        make(map[string]*Orchestrator),
		endorsementGatherers: make(map[string]ptmgrtypes.EndorsementGatherer),
		nodeID:               nodeID,
		subscribers:          make([]components.PrivateTxEventSubscriber, 0),
	}
	p.ctx, p.ctxCancel = context.WithCancel(ctx)
	return p
}

func (p *privateTxManager) getOrchestratorForContract(ctx context.Context, contractAddr tktypes.EthAddress, domainAPI components.DomainSmartContract) (oc *Orchestrator, err error) {

	if p.orchestrators[contractAddr.String()] == nil {
		publisher := NewPublisher(p, contractAddr.String())
		seq := NewSequencer(
			p.nodeID,
			publisher,
			NewTransportWriter(p.nodeID, p.components.TransportManager()),
		)
		endorsementGatherer, err := p.getEndorsementGathererForContract(ctx, contractAddr)
		if err != nil {
			log.L(ctx).Errorf("Failed to get endorsement gatherer for contract %s: %s", contractAddr.String(), err)
			return nil, err
		}

		p.orchestrators[contractAddr.String()] =
			NewOrchestrator(
				p.ctx, p.nodeID,
				contractAddr, /** TODO: fill in the real plug-ins*/
				&p.config.Orchestrator,
				p.components,
				domainAPI,
				seq,
				endorsementGatherer,
				publisher,
				p.store,
				p.components.IdentityResolver(),
			)
		orchestratorDone, err := p.orchestrators[contractAddr.String()].Start(ctx)
		if err != nil {
			log.L(ctx).Errorf("Failed to start orchestrator for contract %s: %s", contractAddr.String(), err)
			return nil, err
		}

		go func() {
			<-orchestratorDone
			log.L(ctx).Infof("Orchestrator for contract %s has stopped", contractAddr.String())
		}()
	}
	return p.orchestrators[contractAddr.String()], nil
}

func (p *privateTxManager) getEndorsementGathererForContract(ctx context.Context, contractAddr tktypes.EthAddress) (ptmgrtypes.EndorsementGatherer, error) {

	domainAPI, err := p.components.DomainManager().GetSmartContractByAddress(ctx, contractAddr)
	if err != nil {
		return nil, err
	}
	if p.endorsementGatherers[contractAddr.String()] == nil {
		endorsementGatherer := NewEndorsementGatherer(domainAPI, p.components.KeyManager())
		p.endorsementGatherers[contractAddr.String()] = endorsementGatherer
	}
	return p.endorsementGatherers[contractAddr.String()], nil
}

// HandleNewTx synchronously receives a new transaction submission
// TODO this should really be a 2 (or 3?) phase handshake with
//   - Pre submit phase to validate the inputs
//   - Submit phase to persist the record of the submissino as part of a database transaction that is co-ordinated by the caller
//   - Post submit phase to clean up any locks / resources that were held during the submission after the database transaction has been committed ( given that we cannot be sure on completeion of phase 2 that the transaction will be committed)
//
// We are currently proving out this pattern on the boundary of the private transaction manager and the public transaction manager and once that has settled, we will implement the same pattern here.
// In the meantime, we a single function to submit a transaction and there is currently no persistence of the submission record.  It is all held in memory only
func (p *privateTxManager) HandleNewTx(ctx context.Context, tx *components.PrivateTransaction) error {
	log.L(ctx).Debugf("Handling new transaction: %v", tx)
	if tx.Inputs == nil || tx.Inputs.Domain == "" {
		return i18n.NewError(ctx, msgs.MsgDomainNotProvided)
	}

	emptyAddress := tktypes.EthAddress{}
	if tx.Inputs.To == emptyAddress {
		return i18n.NewError(ctx, msgs.MsgContractAddressNotProvided)
	}

	contractAddr := tx.Inputs.To
	domainAPI, err := p.components.DomainManager().GetSmartContractByAddress(ctx, contractAddr)
	if err != nil {
		return err
	}
	err = domainAPI.InitTransaction(ctx, tx)
	if err != nil {
		return err
	}

	if tx.PreAssembly == nil {
		return i18n.NewError(ctx, msgs.MsgPrivateTxManagerInternalError, "PreAssembly is nil")
	}

	oc, err := p.getOrchestratorForContract(ctx, contractAddr, domainAPI)
	if err != nil {
		return err
	}
	queued := oc.ProcessNewTransaction(ctx, tx)
	if queued {
		log.L(ctx).Debugf("Transaction with ID %s queued in database", tx.ID)
	}
	return nil
}

// Synchronous function to submit a deployment request which is asynchronously processed
// Private transaction manager will receive a notification when the public transaction is confirmed
// (same as for invokes)
func (p *privateTxManager) HandleDeployTx(ctx context.Context, tx *components.PrivateContractDeploy) error {
	log.L(ctx).Debugf("Handling new private contract deploy transaction: %v", tx)
	if tx.Domain == "" {
		return i18n.NewError(ctx, msgs.MsgDomainNotProvided)
	}

	domain, err := p.components.DomainManager().GetDomainByName(ctx, tx.Domain)
	if err != nil {
		return i18n.WrapError(ctx, err, msgs.MsgDomainNotFound, tx.Domain)
	}

	err = domain.InitDeploy(ctx, tx)
	if err != nil {
		return i18n.WrapError(ctx, err, msgs.MsgDeployInitFailed)
	}

	//Resolve keys synchronously so that we can return an error if any key resolution fails
	keyMgr := p.components.KeyManager()
	tx.Verifiers = make([]*prototk.ResolvedVerifier, len(tx.RequiredVerifiers))
	for i, v := range tx.RequiredVerifiers {
		_, verifier, err := keyMgr.ResolveKey(ctx, v.Lookup, v.Algorithm, v.VerifierType)
		if err != nil {
			return i18n.WrapError(ctx, err, msgs.MsgKeyResolutionFailed, v.Lookup, v.Algorithm)
		}
		tx.Verifiers[i] = &prototk.ResolvedVerifier{
			Lookup:       v.Lookup,
			Algorithm:    v.Algorithm,
			Verifier:     verifier,
			VerifierType: v.VerifierType,
		}
	}

	// this is a transaction that will confirm just like invoke transactions
	// unlike invoke transactions, we don't yet have the orchestrator thread to dispatch to so we start a new go routine for each deployment
	// TODO - should have a pool of deployment threads? Maybe size of pool should be one? Or at least one per domain?
	go p.deploymentLoop(log.WithLogField(p.ctx, "role", "deploy-loop"), domain, tx)

	return nil
}
func (p *privateTxManager) deploymentLoop(ctx context.Context, domain components.Domain, tx *components.PrivateContractDeploy) {
	log.L(ctx).Info("Starting deployment loop")
	adddr, err := p.evaluateDeployment(ctx, domain, tx)
	if err != nil {
		log.L(ctx).Errorf("Error evaluating deployment: %s", err)
		return
	}
	log.L(ctx).Infof("Deployment completed successfully. Contract address: %s", adddr.String())
}

func (p *privateTxManager) evaluateDeployment(ctx context.Context, domain components.Domain, tx *components.PrivateContractDeploy) (*tktypes.EthAddress, error) {

	// TODO there is a lot of common code between this and the Dispatch function in the orchestrator. shoud really move some of it into a common place
	// and use that as an operatunity to refactor to be more readable

	err := domain.PrepareDeploy(ctx, tx)
	if err != nil {
		return nil, i18n.WrapError(ctx, err, msgs.MsgDeployPrepareFailed)
	}

	ec := p.components.EthClientFactory().SharedWS()
	publicTransactionEngine := p.components.PublicTxManager()

	publicTXs := []*components.PublicTxSubmission{
		{

			Bindings: []*components.PaladinTXReference{{TransactionID: tx.ID, TransactionType: ptxapi.TransactionTypePrivate.Enum()}},
			PublicTxInput: ptxapi.PublicTxInput{
				From:            tx.Signer,
				To:              &tx.InvokeTransaction.To,
				PublicTxOptions: ptxapi.PublicTxOptions{}, // TODO: Consider propagation from paladin transaction input
			},
		},
	}

	var req ethclient.ABIFunctionRequestBuilder
	if tx.InvokeTransaction != nil {
		log.L(ctx).Debug("Deploying by invoking a base ledger contract")

		abiFn, err := ec.ABIFunction(ctx, tx.InvokeTransaction.FunctionABI)
		if err == nil {
			req = abiFn.R(ctx)
			err = req.Input(tx.InvokeTransaction.Inputs).BuildCallData()
		}
		if err != nil {
			return nil, i18n.WrapError(ctx, err, msgs.MsgBaseLedgerTransactionFailed)
		}
		publicTXs[0].Data = tktypes.HexBytes(req.TX().Data)
	} else if tx.DeployTransaction != nil {
		//TODO
		panic("Not implemented")
	} else {
		//TODO error message
		return nil, i18n.NewError(ctx, msgs.MsgBaseLedgerTransactionFailed)
	}

	pubBatch, err := publicTransactionEngine.PrepareSubmissionBatch(ctx, publicTXs)
	if err != nil {
		return nil, i18n.WrapError(ctx, err, msgs.MsgPrivTxMgrPublicTxFail)
	}

	//transactions are always dispatched as a sequence, even if only a sequence of one
	sequence := &privatetxnstore.DispatchSequence{
		PrivateTransactionDispatches: []*privatetxnstore.DispatchPersisted{
			{
				PrivateTransactionID: tx.ID.String(),
			},
		},
	}

	// Must make sure from this point we return the nonces
	completed := false // and include whether we committed the DB transaction or not
	sequence.PublicTxBatch = pubBatch
	defer func() {
		pubBatch.Completed(ctx, completed)
	}()
	if len(pubBatch.Rejected()) > 0 {
		// We do not handle partial success - roll everything back
		return nil, i18n.WrapError(ctx, pubBatch.Rejected()[0].RejectedError(), msgs.MsgPrivTxMgrPublicTxFail)
	}

	dispatchBatch := &privatetxnstore.DispatchBatch{
		DispatchSequences: []*privatetxnstore.DispatchSequence{
			sequence,
		},
	}

	// as this is a deploy we specify the null address
	err = p.store.PersistDispatchBatch(ctx, tktypes.EthAddress{}, dispatchBatch)
	if err != nil {
		log.L(ctx).Errorf("Error persisting batch: %s", err)
		return nil, err
	}

	completed = true

	p.publishToSubscribers(ctx, &components.TransactionDispatchedEvent{
		TransactionID:  tx.ID.String(),
		Nonce:          uint64(0), /*TODO*/
		SigningAddress: tx.Signer,
	})

	psc, err := p.components.DomainManager().WaitForDeploy(ctx, tx.ID)
	if err != nil {
		return nil, i18n.WrapError(ctx, err, msgs.MsgBaseLedgerTransactionFailed)
	}

	addr := psc.Address()
	return &addr, nil

}

func (p *privateTxManager) GetTxStatus(ctx context.Context, domainAddress string, txID string) (status components.PrivateTxStatus, err error) {
	//TODO This is primarily here to help with testing for now
	// this needs to be revisited ASAP as part of a holisitic review of the persistence model
	targetOrchestrator := p.orchestrators[domainAddress]
	if targetOrchestrator == nil {
		//TODO should be valid to query the status of a transaction that belongs to a domain instance that is not currently active
		errorMessage := fmt.Sprintf("Orchestrator not found for domain address %s", domainAddress)
		return components.PrivateTxStatus{}, i18n.NewError(ctx, msgs.MsgPrivateTxManagerInternalError, errorMessage)
	} else {
		return targetOrchestrator.GetTxStatus(ctx, txID)
	}

}

func (p *privateTxManager) HandleNewEvent(ctx context.Context, event ptmgrtypes.PrivateTransactionEvent) {
	targetOrchestrator := p.orchestrators[event.GetContractAddress()]
	if targetOrchestrator == nil { // this is an event that belongs to a contract that's not in flight, throw it away and rely on the engine to trigger the action again when the orchestrator is wake up. (an enhanced version is to add weight on queueing an orchestrator)
		log.L(ctx).Warnf("Ignored %T event for domain contract %s and transaction %s . If this happens a lot, check the orchestrator idle timeout is set to a reasonable number", event, event.GetContractAddress(), event.GetTransactionID())
	} else {
		targetOrchestrator.HandleEvent(ctx, event)
	}
}

func (p *privateTxManager) handleEndorsementRequest(ctx context.Context, messagePayload []byte, replyTo tktypes.PrivateIdentityLocator) {
	endorsementRequest := &pbEngine.EndorsementRequest{}
	err := proto.Unmarshal(messagePayload, endorsementRequest)
	if err != nil {
		log.L(ctx).Errorf("Failed to unmarshal endorsement request: %s", err)
		return
	}
	contractAddressString := endorsementRequest.ContractAddress
	contractAddress, err := tktypes.ParseEthAddress(contractAddressString)
	if err != nil {
		log.L(ctx).Errorf("Failed to parse contract address %s: %s", contractAddressString, err)
		return
	}

	endorsementGatherer, err := p.getEndorsementGathererForContract(ctx, *contractAddress)
	if err != nil {
		log.L(ctx).Errorf("Failed to get endorsement gathere for contract address %s: %s", contractAddressString, err)
		return
	}

	//TODO the following is temporary code to unmarshal the fields of the endorsement request
	// what we really should be doing is importing the tkproto messages but need to figure out the build
	// magic to make that work

	transactionSpecificationAny := endorsementRequest.GetTransactionSpecification()
	transactionSpecification := &prototk.TransactionSpecification{}
	err = transactionSpecificationAny.UnmarshalTo(transactionSpecification)
	if err != nil {
		log.L(ctx).Errorf("Failed to unmarshal transaction specification: %s", err)
		return
	}

	attestationRequestAny := endorsementRequest.GetAttestationRequest()
	attestationRequest := &prototk.AttestationRequest{}
	err = attestationRequestAny.UnmarshalTo(attestationRequest)
	if err != nil {
		log.L(ctx).Errorf("Failed to unmarshal attestation request: %s", err)
		return
	}

	verifiersAny := endorsementRequest.GetVerifiers()
	verifiers := make([]*prototk.ResolvedVerifier, len(verifiersAny))
	for i, v := range verifiersAny {
		verifiers[i] = &prototk.ResolvedVerifier{}
		err = v.UnmarshalTo(verifiers[i])
		if err != nil {
			log.L(ctx).Errorf("Failed to unmarshal attestation request: %s", err)
			return
		}
	}

	signatures := make([]*prototk.AttestationResult, len(endorsementRequest.GetSignatures()))
	for i, s := range endorsementRequest.GetSignatures() {
		signatures[i] = &prototk.AttestationResult{}
		err = s.UnmarshalTo(signatures[i])
		if err != nil {
			log.L(ctx).Errorf("Failed to unmarshal attestation request: %s", err)
			return
		}
	}

	inputStates := make([]*prototk.EndorsableState, len(endorsementRequest.GetInputStates()))
	for i, s := range endorsementRequest.GetInputStates() {
		inputStates[i] = &prototk.EndorsableState{}
		err = s.UnmarshalTo(inputStates[i])
		if err != nil {
			log.L(ctx).Errorf("Failed to unmarshal attestation request: %s", err)
			return
		}
	}

	readStates := make([]*prototk.EndorsableState, len(endorsementRequest.GetReadStates()))
	for i, s := range endorsementRequest.GetReadStates() {
		readStates[i] = &prototk.EndorsableState{}
		err = s.UnmarshalTo(readStates[i])
		if err != nil {
			log.L(ctx).Errorf("Failed to unmarshal attestation request: %s", err)
			return
		}
	}

	outputStates := make([]*prototk.EndorsableState, len(endorsementRequest.GetOutputStates()))
	for i, s := range endorsementRequest.GetOutputStates() {
		outputStates[i] = &prototk.EndorsableState{}
		err = s.UnmarshalTo(outputStates[i])
		if err != nil {
			log.L(ctx).Errorf("Failed to unmarshal attestation request: %s", err)
			return
		}
	}

	endorsement, revertReason, err := endorsementGatherer.GatherEndorsement(ctx,
		transactionSpecification,
		verifiers,
		signatures,
		inputStates,
		readStates,
		outputStates,
		endorsementRequest.GetParty(),
		attestationRequest)
	if err != nil {
		log.L(ctx).Errorf("Failed to gather endorsement: %s", err)
		return
	}

	endorsementAny, err := anypb.New(endorsement)
	if err != nil {
		log.L(ctx).Errorf("Failed marshal endorsement: %s", err)
		return
	}

	endorsementResponse := &pbEngine.EndorsementResponse{
		ContractAddress: contractAddressString,
		TransactionId:   endorsementRequest.TransactionId,
		Endorsement:     endorsementAny,
		RevertReason:    revertReason,
	}
	endorsementResponseBytes, err := proto.Marshal(endorsementResponse)
	if err != nil {
		log.L(ctx).Errorf("Failed to marshal endorsement response: %s", err)
		return
	}

	err = p.components.TransportManager().Send(ctx, &components.TransportMessage{
		MessageType: "EndorsementResponse",
		ReplyTo:     tktypes.PrivateIdentityLocator(p.nodeID),
		Payload:     endorsementResponseBytes,
		Destination: replyTo,
	})
	if err != nil {
		log.L(ctx).Errorf("Failed to send endorsement response: %s", err)
		return
	}
}

func (p *privateTxManager) handleEndorsementResponse(ctx context.Context, messagePayload []byte) {

	endorsementResponse := &pbEngine.EndorsementResponse{}
	err := proto.Unmarshal(messagePayload, endorsementResponse)
	if err != nil {
		log.L(ctx).Errorf("Failed to unmarshal endorsementResponse: %s", err)
		return
	}
	contractAddressString := endorsementResponse.ContractAddress

	var revertReason *string
	if endorsementResponse.GetRevertReason() != "" {
		revertReason = confutil.P(endorsementResponse.GetRevertReason())
	}
	endorsement := &prototk.AttestationResult{}
	err = endorsementResponse.GetEndorsement().UnmarshalTo(endorsement)
	if err != nil {
		// TODO this is only temproary until we stop using anypb in EndorsementResponse
		log.L(ctx).Errorf("Wrong type received in EndorsementResponse")
		return
	}

	p.HandleNewEvent(ctx, &ptmgrtypes.TransactionEndorsedEvent{
		PrivateTransactionEventBase: ptmgrtypes.PrivateTransactionEventBase{
			TransactionID:   endorsementResponse.TransactionId,
			ContractAddress: contractAddressString,
		},
		RevertReason: revertReason,
		Endorsement:  endorsement,
	})

}

// For now, this is here to help with testing but it seems like it could be useful thing to have
// in the future if we want to have an eventing interface but at such time we would need to put more effort
// into the reliabilty of the event delivery or maybe there is only a consumer of the event and it is responsible
// for managing multiple subscribers and durability etc...
func (p *privateTxManager) Subscribe(ctx context.Context, subscriber components.PrivateTxEventSubscriber) {
	p.subscribersLock.Lock()
	defer p.subscribersLock.Unlock()
	//TODO implement this
	p.subscribers = append(p.subscribers, subscriber)
}

func (p *privateTxManager) publishToSubscribers(ctx context.Context, event components.PrivateTxEvent) {
	log.L(ctx).Debugf("Publishing event to subscribers")
	p.subscribersLock.Lock()
	defer p.subscribersLock.Unlock()
	for _, subscriber := range p.subscribers {
		subscriber(event)
	}
}

func (p *privateTxManager) NotifyConfirmed(ctx context.Context, confirms []*components.PublicTxMatch) (completed map[uuid.UUID]bool, err error) {
	// TODO: We have processing we need to do here, particularly for failures
	// For now, we just ack everything as "done" driving a receipt to be recorded
	completed = make(map[uuid.UUID]bool)
	for _, confirm := range confirms {
		completed[confirm.TransactionID] = true
	}
	return completed, nil
}<|MERGE_RESOLUTION|>--- conflicted
+++ resolved
@@ -74,12 +74,7 @@
 func (p *privateTxManager) Stop() {
 }
 
-<<<<<<< HEAD
 func NewPrivateTransactionMgr(ctx context.Context, nodeID string, config *pldconf.PrivateTxManagerConfig) components.PrivateTxManager {
-=======
-func NewPrivateTransactionMgr(ctx context.Context, nodeID string, config *config.PrivateTxManagerConfig) components.PrivateTxManager {
-
->>>>>>> 2f876f22
 	p := &privateTxManager{
 		config:               config,
 		orchestrators:        make(map[string]*Orchestrator),
