// Copyright © 2024 Kaleido, Inc.
//
// SPDX-License-Identifier: Apache-2.0
//
// Licensed under the Apache License, Version 2.0 (the "License");
// you may not use this file except in compliance with the License.
// You may obtain a copy of the License at
//
//     http://www.apache.org/licenses/LICENSE-2.0
//
// Unless required by applicable law or agreed to in writing, software
// distributed under the License is distributed on an "AS IS" BASIS,
// WITHOUT WARRANTIES OR CONDITIONS OF ANY KIND, either express or implied.
// See the License for the specific language governing permissions and
// limitations under the License.

package statestore

import (
	"context"
	"sync"

	"github.com/google/uuid"
	"github.com/hyperledger/firefly-common/pkg/i18n"
	"github.com/kaleido-io/paladin/core/internal/filters"
	"github.com/kaleido-io/paladin/core/internal/msgs"

	"github.com/kaleido-io/paladin/toolkit/pkg/log"
	"github.com/kaleido-io/paladin/toolkit/pkg/query"
	"github.com/kaleido-io/paladin/toolkit/pkg/tktypes"
)

type DomainContextFunction func(ctx context.Context, dsi DomainStateInterface) error

// The DSI is the state interface that is exposed outside of the statestore package, for the
// transaction engine to use to safely query and update the state in the context of a particular
// domain.
//
// A single locked execution context is available per domain private contract, per paladin runtime.
// In the future we may consider more granular execution contexts to increase parallelism.
//
// The locked execution context works only in-memory until explicitly committed, at which point
// all the operations queued up are flushed to the DB asynchronously.
//
// We can then continue to build the next set of flushable operations, while the first set is
// still flushing (a simple pipeline approach).
type DomainStateInterface interface {

	// FindAvailableStates is the main query function, only returning states that are available.
	// Note this does not lock these states in any way, you must call that afterwards as:
	// 1) We don't know which will be selected as important by the domain - some might be un-used
	// 2) We deliberately return states that are locked to a transaction (but not spent yet) - which means the
	//    result of the any assemble that uses those states, will be a transaction that must
	//    be on the same transaction where those states are locked.
	FindAvailableStates(schemaID string, query *query.QueryJSON) (s []*State, err error)

	// MarkStatesSpending writes a lock record so the state is now locked for spending, and
	// thus subsequent calls to FindAvailableStates will not return these states.
	MarkStatesSpending(transactionID uuid.UUID, stateIDs []string) error

	// MarkStatesRead writes a lock record so the state is now locked to this transaction
	// for reading - thus subsequent calls to FindAvailableStates will return these states
	// with the lock record attached.
	// That will inform them they need to join to this transaction if they wish to use those states.
	MarkStatesRead(transactionID uuid.UUID, stateIDs []string) error

	// MarkStatesSpent writes a spend record so the state is now considered spent, and can
	// no longer be used as an input to a future transaction.
	MarkStatesSpent(transactionID uuid.UUID, stateIDs []string) error

	// MarkStatesConfirmed writes a confirmation record so the state is now confirmed and unspent.
	MarkStatesConfirmed(transactionID uuid.UUID, stateIDs []string) error

	// UpsertStates creates or updates states.
	// They are available immediately within the domain for return in FindAvailableStates
	// on the domain (even before the flush).
	// If a non-nil transaction ID is supplied, then the states are mark locked to the specified
	// transaction. They can then be locked-for-creation, locked-for-spending, for simply
	// locked for existence to avoid other transactions spending them.
	UpsertStates(transactionID *uuid.UUID, states []*StateUpsert) (s []*State, err error)

	// ResetTransaction queues up removal of all lock records for a given transaction
	// Note that the private data of the states themselves are not removed
	ResetTransaction(transactionID uuid.UUID) error

	// Flush moves the un-flushed set into flushing status, queueing to a DB writer to batch write
	// to the database.
	// Subsequent calls to the DMI will add to a new un-flushed set.
	//
	// If there is already a flush in progress, this call will BLOCK until that flush has finished.
	//
	// The flush itself then happens asynchronously - any error will be reported back to the next call
	// that happens after the error occurs, and the unFlushed state will be cleared at that point.
	//
	// This reverts the domain back in the same way as a crash-restart.
	//
	// Callback is invoked ONLY on a successful flush, asynchronously on the Domain Context.
	// So if supplied, the caller must not rely on it being called, and must not block holding the
	// domain context until it is called.
	//
	// NOTE: For special cases where a domain callback requires a sync flush or error to complete processing,
	//       use RunInDomainContextFlush()
	Flush(successCallback ...DomainContextFunction) error
}

type domainContext struct {
	ss              *stateStore
	domainName      string
	contractAddress tktypes.EthAddress
	ctx             context.Context
	stateLock       sync.Mutex
	latch           chan struct{}
	unFlushed       *writeOperation
	flushing        *writeOperation
	flushResult     chan error
}

type allIDs struct {
	ID        tktypes.Bytes32
	SpendID   tktypes.HexBytes
	ConfirmID tktypes.HexBytes
}

func (ss *stateStore) RunInDomainContext(domainName string, contractAddress tktypes.EthAddress, fn DomainContextFunction) error {
	return ss.getDomainContext(domainName, contractAddress).run(fn)
}

func (ss *stateStore) RunInDomainContextFlush(domainName string, contractAddress tktypes.EthAddress, fn DomainContextFunction) error {
	dc := ss.getDomainContext(domainName, contractAddress)
	err := dc.run(fn)
	if err == nil {
		err = dc.Flush()
	}
	if err == nil {
		err = dc.checkFlushCompletion(true)
	}
	return err
}

func (ss *stateStore) getDomainContext(domainName string, contractAddress tktypes.EthAddress) *domainContext {
	ss.domainLock.Lock()
	defer ss.domainLock.Unlock()

	domainKey := domainName + ":" + contractAddress.String()
	dc := ss.domainContexts[domainKey]
	if dc == nil {
		dc = &domainContext{
			ss:              ss,
			domainName:      domainName,
			contractAddress: contractAddress,
			ctx:             log.WithLogField(ss.bgCtx, "domain_context", domainName),
			latch:           make(chan struct{}, 1),
			unFlushed:       ss.writer.newWriteOp(domainName, contractAddress),
		}
		ss.domainContexts[domainKey] = dc
	}
	return dc
}

// The latch protects to ensure only a single routine executes against the DSI interface concurrently.
// We have no opinion in this module about how long-lived the function that holds the latch is -
// it can be a long lived go-routine, or short lived event handlers on lots of different go-routines
// (obviously a mixture of both would not work).
func (dc *domainContext) takeLatch() error {
	select {
	case <-dc.ctx.Done():
		return i18n.NewError(dc.ctx, msgs.MsgContextCanceled)
	case dc.latch <- struct{}{}:
		return nil
	}
}

func (dc *domainContext) returnLatch() {
	<-dc.latch
}

func (dc *domainContext) run(fn func(ctx context.Context, dsi DomainStateInterface) error) error {
	// Latch is held for entire function call, but the call happens on the caller's routine.
	// (state is locked separately)
	if err := dc.takeLatch(); err != nil {
		return err
	}
	defer dc.returnLatch()
	return fn(dc.ctx, dc)
}

func (dc *domainContext) getUnFlushedSpending() ([]*allIDs, error) {
	// Take lock and check flush state
	dc.stateLock.Lock()
	defer dc.stateLock.Unlock()
	if flushErr := dc.checkFlushCompletion(false); flushErr != nil {
		return nil, flushErr
	}

	var spending []*allIDs
	for _, l := range dc.unFlushed.stateLocks {
		if l.Spending {
			spending = append(spending, &allIDs{ID: l.State})
		}
	}
	for _, s := range dc.unFlushed.stateSpends {
		spending = append(spending, &allIDs{SpendID: s.State})
	}
	if dc.flushing != nil {
		for _, l := range dc.flushing.stateLocks {
			if l.Spending {
				spending = append(spending, &allIDs{ID: l.State})
			}
		}
		for _, s := range dc.flushing.stateSpends {
			spending = append(spending, &allIDs{SpendID: s.State})
		}
	}
	return spending, nil
}

func (dc *domainContext) mergedUnFlushed(schema Schema, dbStates []*State, query *query.QueryJSON) (_ []*State, err error) {
	dc.stateLock.Lock()
	defer dc.stateLock.Unlock()
	if flushErr := dc.checkFlushCompletion(false); flushErr != nil {
		return nil, flushErr
	}

	// Get the list of new un-flushed states, which are not already locked for spend
	allUnFlushedStates := dc.unFlushed.states
	allUnFlushedStateLocks := dc.unFlushed.stateLocks
	allUnFlushedStateSpends := dc.unFlushed.stateSpends
	if dc.flushing != nil {
		allUnFlushedStates = append(allUnFlushedStates, dc.flushing.states...)
		allUnFlushedStateLocks = append(allUnFlushedStateLocks, dc.flushing.stateLocks...)
		allUnFlushedStateSpends = append(allUnFlushedStateSpends, dc.flushing.stateSpends...)
	}
	matches := make([]*StateWithLabels, 0, len(dc.unFlushed.states))
	for _, state := range allUnFlushedStates {
		spent := false
		for _, spend := range allUnFlushedStateSpends {
<<<<<<< HEAD
			if state.DataHash.Equals(spend.State) {
=======
			if spend.State.Equals(state.SpendID) {
>>>>>>> 39a58428
				spent = true
			}
		}
		if !spent {
			for _, lock := range allUnFlushedStateLocks {
<<<<<<< HEAD
				if state.DataHash.Equals(lock.State) {
=======
				if lock.State == state.ID {
>>>>>>> 39a58428
					spent = lock.Spending
					break
				}
			}
		}
		// Cannot return it if it's spent or locked for spending
		if spent {
			continue
		}
		// Now we see if it matches the query
		labelSet := dc.ss.labelSetFor(schema)
		match, err := filters.EvalQuery(dc.ctx, query, labelSet, state.LabelValues)
		if err != nil {
			return nil, err
		}
		if match {
			dup := false
			for _, dbState := range dbStates {
				if state.ID == dbState.ID {
					dup = true
					break
				}
			}
			if !dup {
				log.L(dc.ctx).Debugf("Matched state %s from un-flushed writes", &state.ID)
				matches = append(matches, state)
			}
		}
	}

	if len(matches) > 0 {
		// Build the merged list - this involves extra cost, as we deliberately don't reconstitute
		// the labels in JOIN on DB load (affecting every call at the DB side), instead we re-parse
		// them as we need them
		return dc.mergeInMemoryMatches(schema, dbStates, matches, query)
	}

	return dbStates, nil
}

func (dc *domainContext) mergeInMemoryMatches(schema Schema, states []*State, extras []*StateWithLabels, query *query.QueryJSON) (_ []*State, err error) {

	// Reconstitute the labels for all the loaded states into the front of an aggregate list
	fullList := make([]*StateWithLabels, len(states), len(states)+len(extras))
	persistedStateIDs := make(map[string]bool)
	for i, s := range states {
		if fullList[i], err = schema.RecoverLabels(dc.ctx, s); err != nil {
			return nil, err
		}
		persistedStateIDs[s.ID.String()] = true
	}

	// Copy the matches to the end of that same list
	// However, we can't be certain that some of the states that were in the flushing list, haven't made it
	// to the DB yet - so we do need to de-dup here.
	for _, s := range extras {
		if !persistedStateIDs[s.ID.String()] {
			fullList = append(fullList, s)
		}
	}

	// Sort it in place - note we ensure we always have a sort instruction on the DB
	sortInstructions := query.Sort
	if err = filters.SortValueSetInPlace(dc.ctx, dc.ss.labelSetFor(schema), fullList, sortInstructions...); err != nil {
		return nil, err
	}

	// We only want the states (not the labels needed during sort),
	// and only up to the limit that might have been breached adding in our in-memory states
	len := len(fullList)
	if query.Limit != nil && len > *query.Limit {
		len = *query.Limit
	}
	retList := make([]*State, len)
	for i := 0; i < len; i++ {
		retList[i] = fullList[i].State
	}
	return retList, nil

}

func (dc *domainContext) FindAvailableStates(schemaID string, query *query.QueryJSON) (s []*State, err error) {

	// Build a list of excluded states
	excluded, err := dc.getUnFlushedSpending()
	if err != nil {
		return nil, err
	}

	// Run the query against the DB
	schema, states, err := dc.ss.findStates(dc.ctx, dc.domainName, dc.contractAddress, schemaID, query, StateStatusAvailable, excluded...)
	if err != nil {
		return nil, err
	}

	// Merge in un-flushed states to results
	return dc.mergedUnFlushed(schema, states, query)
}

func (dc *domainContext) UpsertStates(transactionID *uuid.UUID, stateUpserts []*StateUpsert) (states []*State, err error) {

	states = make([]*State, len(stateUpserts))
	withValues := make([]*StateWithLabels, len(stateUpserts))
	for i, ns := range stateUpserts {
		schema, err := dc.ss.GetSchema(dc.ctx, dc.domainName, ns.SchemaID, true)
		if err != nil {
			return nil, err
		}

<<<<<<< HEAD
		withValues[i], err = schema.ProcessState(dc.ctx, dc.contractAddress, ns.Data, ns.DataHash)
=======
		withValues[i], err = schema.ProcessState(dc.ctx, dc.contractAddress, ns.Data, &ExtraIDs{ConfirmID: ns.ConfirmID, SpendID: ns.SpendID})
>>>>>>> 39a58428
		if err != nil {
			return nil, err
		}
		states[i] = withValues[i].State
		if transactionID != nil {
			states[i].Locked = &StateLock{
				Transaction: *transactionID,
				State:       withValues[i].State.DataHash,
				Creating:    ns.Creating,
				Spending:    ns.Spending,
			}
			log.L(dc.ctx).Infof("Upserting state %s locked to tx=%s creating=%t spending=%t", states[i].ID, transactionID, states[i].Locked.Creating, states[i].Locked.Spending)
		} else {
			log.L(dc.ctx).Infof("Upserting state %s UNLOCKED", states[i].ID)
		}
	}

	// Take lock and check flush state
	dc.stateLock.Lock()
	defer dc.stateLock.Unlock()
	if flushErr := dc.checkFlushCompletion(false); flushErr != nil {
		return nil, flushErr
	}

	// We need to de-duplicate out any previous un-flushed state writes of the same ID
	deDuppedUnFlushedStates := make([]*StateWithLabels, 0, len(dc.unFlushed.states))
	for _, existing := range dc.unFlushed.states {
		var replaced bool
		for _, s := range withValues {
			if existing.ID == s.ID {
				replaced = true
				break
			}
		}
		if !replaced {
			deDuppedUnFlushedStates = append(deDuppedUnFlushedStates, existing)
		}
	}
	// Now we can add our own un-flushed writes to the de-duplicated lists
	dc.unFlushed.states = append(deDuppedUnFlushedStates, withValues...)
	// Then add all the state locks if this is transaction flush (which need individual de-duping too)
	if transactionID != nil {
		for _, s := range withValues {
			_, err = dc.setUnFlushedLock(*transactionID, s.State.DataHash, func(sl *StateLock) {
				// Upsert semantics for states will replace any existing locks with the explicitly set locks in the upsert
				sl.Creating = s.Locked.Creating
				sl.Spending = s.Locked.Spending
			})
		}
	}

	return states, nil
}

func (dc *domainContext) lockStates(transactionID uuid.UUID, stateIDStrings []string, setLockState func(*StateLock)) (err error) {
	stateIDs := make([]tktypes.HexBytes, len(stateIDStrings))
	for i, id := range stateIDStrings {
		stateIDs[i], err = tktypes.ParseHexBytes(dc.ctx, id)
		if err != nil {
			return err
		}
	}

	// Take lock and check flush state
	dc.stateLock.Lock()
	defer dc.stateLock.Unlock()
	if flushErr := dc.checkFlushCompletion(false); flushErr != nil {
		return flushErr
	}

	// Update an existing un-flushed record, or add a new one.
	// Note we might fail on a clash (and the caller should then reset this transaction)
	for _, id := range stateIDs {
		if _, err := dc.setUnFlushedLock(transactionID, id, setLockState); err != nil {
			return err
		}
	}
	return nil
}

func (dc *domainContext) setUnFlushedLock(transactionID uuid.UUID, stateID tktypes.HexBytes, setLockState func(*StateLock)) (*StateLock, error) {
	// Update an existing un-flushed record if one exists
	for _, lock := range dc.unFlushed.stateLocks {
		if lock.State.Equals(stateID) {
			if lock.Transaction != transactionID {
				// This represents a failure to call ResetTransaction() correctly
				return nil, i18n.NewError(dc.ctx, msgs.MsgStateLockConflictUnexpected, lock.Transaction, transactionID)
			}
			setLockState(lock)
			return lock, nil
		}
	}
	// Otherwise create a new one
	l := &StateLock{State: stateID, Transaction: transactionID}
	dc.unFlushed.stateLocks = append(dc.unFlushed.stateLocks, l)
	setLockState(l)
	return l, nil
}

func (dc *domainContext) setUnFlushedSpend(transactionID uuid.UUID, stateID tktypes.HexBytes) (*StateSpend, error) {
	// Check for an existing record
	for _, spend := range dc.unFlushed.stateSpends {
		if spend.State.Equals(stateID) {
			if spend.Transaction != transactionID {
				// Should never happen - two transactions cannot spend the same state
				return nil, i18n.NewError(dc.ctx, msgs.MsgStateSpendConflictUnexpected, spend.Transaction, transactionID)
			}
			return spend, nil
		}
	}
	s := &StateSpend{State: stateID, Transaction: transactionID}
	dc.unFlushed.stateSpends = append(dc.unFlushed.stateSpends, s)
	return s, nil
}

func (dc *domainContext) setUnFlushedConfirm(transactionID uuid.UUID, stateID tktypes.HexBytes) (*StateConfirm, error) {
	// Check for an existing record
	for _, confirm := range dc.unFlushed.stateConfirms {
		if confirm.State.Equals(stateID) {
			if confirm.Transaction != transactionID {
				// Should never happen - two transactions cannot confirm the same state
				return nil, i18n.NewError(dc.ctx, msgs.MsgStateConfirmConflictUnexpected, confirm.Transaction, transactionID)
			}
			return confirm, nil
		}
	}
	s := &StateConfirm{State: stateID, Transaction: transactionID}
	dc.unFlushed.stateConfirms = append(dc.unFlushed.stateConfirms, s)
	return s, nil
}

func (dc *domainContext) MarkStatesRead(transactionID uuid.UUID, stateIDs []string) (err error) {
	return dc.lockStates(transactionID, stateIDs, func(*StateLock) {})
}

func (dc *domainContext) MarkStatesSpending(transactionID uuid.UUID, stateIDs []string) (err error) {
	return dc.lockStates(transactionID, stateIDs, func(l *StateLock) { l.Spending = true })
}

func (dc *domainContext) MarkStatesSpent(transactionID uuid.UUID, stateIDStrings []string) (err error) {
	stateIDs := make([]tktypes.HexBytes, len(stateIDStrings))
	for i, id := range stateIDStrings {
		stateIDs[i], err = tktypes.ParseHexBytes(dc.ctx, id)
		if err != nil {
			return err
		}
	}

	// Take lock and check flush state
	dc.stateLock.Lock()
	defer dc.stateLock.Unlock()
	if flushErr := dc.checkFlushCompletion(false); flushErr != nil {
		return flushErr
	}

	// Add a new un-flushed spend record
	for _, id := range stateIDs {
		if _, err := dc.setUnFlushedSpend(transactionID, id); err != nil {
			return err
		}
	}
	return nil
}

func (dc *domainContext) MarkStatesConfirmed(transactionID uuid.UUID, stateIDStrings []string) (err error) {
	stateIDs := make([]tktypes.HexBytes, len(stateIDStrings))
	for i, id := range stateIDStrings {
		stateIDs[i], err = tktypes.ParseHexBytes(dc.ctx, id)
		if err != nil {
			return err
		}
	}

	// Take lock and check flush state
	dc.stateLock.Lock()
	defer dc.stateLock.Unlock()
	if flushErr := dc.checkFlushCompletion(false); flushErr != nil {
		return flushErr
	}

	// Add a new un-flushed confirmation record
	for _, id := range stateIDs {
		if _, err := dc.setUnFlushedConfirm(transactionID, id); err != nil {
			return err
		}
	}
	return nil
}

func (dc *domainContext) ResetTransaction(transactionID uuid.UUID) error {
	// Take lock and check flush state
	dc.stateLock.Lock()
	defer dc.stateLock.Unlock()
	if flushErr := dc.checkFlushCompletion(false); flushErr != nil {
		return flushErr
	}

	// Remove anything un-flushed for this transaction, as we will delete everything instead
	newStateLocks := make([]*StateLock, 0, len(dc.unFlushed.stateLocks))
	for _, l := range dc.unFlushed.stateLocks {
		if l.Transaction != transactionID {
			newStateLocks = append(newStateLocks, l)
		}
	}
	dc.unFlushed.stateLocks = newStateLocks
	// Add the delete to be flushed
	dc.unFlushed.transactionLockDeletes = append(dc.unFlushed.transactionLockDeletes, transactionID)
	return nil
}

func (dc *domainContext) Flush(successCallbacks ...DomainContextFunction) error {
	dc.stateLock.Lock()
	defer dc.stateLock.Unlock()

	// Note the implementation of this function ensures this is safe while holding the lock
	// we can't get to the point dc.flushing is non-nil, until we can be confident
	// dc.flushed is also non-nil and will be closed.
	//
	// This is a long-lived lock, but it only happens when we're double-flushing
	// (the previous flush didn't finish before the next is initiated)
	if flushErr := dc.checkFlushCompletion(true); flushErr != nil {
		return flushErr
	}

	// Cycle it out
	dc.flushing = dc.unFlushed
	dc.flushResult = make(chan error, 1)
	dc.unFlushed = dc.ss.writer.newWriteOp(dc.domainName, dc.contractAddress)

	// We pass the vars directly to the routine, so the routine does not need the lock
	go dc.flushOp(dc.flushing, dc.flushResult, successCallbacks...)
	return nil
}

// flushOp MUST NOT take the stateLock
func (dc *domainContext) flushOp(op *writeOperation, flushed chan error, successCallbacks ...DomainContextFunction) {
	dc.ss.writer.queue(dc.ctx, op)
	err := op.flush(dc.ctx)
	flushed <- err
	if err == nil {
		for _, cb := range successCallbacks {
			callback := cb
			go func() { _ = dc.run(callback) }()
		}
	}
}

// checkFlushCompletion MUST be called holding the lock
func (dc *domainContext) checkFlushCompletion(block bool) error {
	if dc.flushing == nil {
		return nil
	}
	var flushErr error
	if block {
		flushErr = <-dc.flushResult
	} else {
		select {
		case flushErr = <-dc.flushResult:
		default:
			log.L(dc.ctx).Debugf("flush is still active")
			return nil
		}
	}
	// If we reached here, we've popped a flush result - clear the status
	dc.flushing = nil
	dc.flushResult = nil
	// If there was an error, we need to clean out the whole un-flushed state before we return it
	if flushErr != nil {
		dc.unFlushed = dc.ss.writer.newWriteOp(dc.domainName, dc.contractAddress)
		return i18n.WrapError(dc.ctx, flushErr, msgs.MsgStateFlushFailedDomainReset, dc.domainName)
	}
	return nil
}<|MERGE_RESOLUTION|>--- conflicted
+++ resolved
@@ -234,21 +234,13 @@
 	for _, state := range allUnFlushedStates {
 		spent := false
 		for _, spend := range allUnFlushedStateSpends {
-<<<<<<< HEAD
-			if state.DataHash.Equals(spend.State) {
-=======
 			if spend.State.Equals(state.SpendID) {
->>>>>>> 39a58428
 				spent = true
 			}
 		}
 		if !spent {
 			for _, lock := range allUnFlushedStateLocks {
-<<<<<<< HEAD
-				if state.DataHash.Equals(lock.State) {
-=======
 				if lock.State == state.ID {
->>>>>>> 39a58428
 					spent = lock.Spending
 					break
 				}
@@ -358,11 +350,7 @@
 			return nil, err
 		}
 
-<<<<<<< HEAD
-		withValues[i], err = schema.ProcessState(dc.ctx, dc.contractAddress, ns.Data, ns.DataHash)
-=======
 		withValues[i], err = schema.ProcessState(dc.ctx, dc.contractAddress, ns.Data, &ExtraIDs{ConfirmID: ns.ConfirmID, SpendID: ns.SpendID})
->>>>>>> 39a58428
 		if err != nil {
 			return nil, err
 		}
@@ -370,7 +358,7 @@
 		if transactionID != nil {
 			states[i].Locked = &StateLock{
 				Transaction: *transactionID,
-				State:       withValues[i].State.DataHash,
+				State:       withValues[i].State.ID,
 				Creating:    ns.Creating,
 				Spending:    ns.Spending,
 			}
@@ -406,7 +394,7 @@
 	// Then add all the state locks if this is transaction flush (which need individual de-duping too)
 	if transactionID != nil {
 		for _, s := range withValues {
-			_, err = dc.setUnFlushedLock(*transactionID, s.State.DataHash, func(sl *StateLock) {
+			_, err = dc.setUnFlushedLock(*transactionID, s.State.ID, func(sl *StateLock) {
 				// Upsert semantics for states will replace any existing locks with the explicitly set locks in the upsert
 				sl.Creating = s.Locked.Creating
 				sl.Spending = s.Locked.Spending
@@ -418,9 +406,9 @@
 }
 
 func (dc *domainContext) lockStates(transactionID uuid.UUID, stateIDStrings []string, setLockState func(*StateLock)) (err error) {
-	stateIDs := make([]tktypes.HexBytes, len(stateIDStrings))
+	stateIDs := make([]tktypes.Bytes32, len(stateIDStrings))
 	for i, id := range stateIDStrings {
-		stateIDs[i], err = tktypes.ParseHexBytes(dc.ctx, id)
+		stateIDs[i], err = tktypes.ParseBytes32Ctx(dc.ctx, id)
 		if err != nil {
 			return err
 		}
@@ -443,10 +431,10 @@
 	return nil
 }
 
-func (dc *domainContext) setUnFlushedLock(transactionID uuid.UUID, stateID tktypes.HexBytes, setLockState func(*StateLock)) (*StateLock, error) {
+func (dc *domainContext) setUnFlushedLock(transactionID uuid.UUID, stateID tktypes.Bytes32, setLockState func(*StateLock)) (*StateLock, error) {
 	// Update an existing un-flushed record if one exists
 	for _, lock := range dc.unFlushed.stateLocks {
-		if lock.State.Equals(stateID) {
+		if lock.State.Equals(&stateID) {
 			if lock.Transaction != transactionID {
 				// This represents a failure to call ResetTransaction() correctly
 				return nil, i18n.NewError(dc.ctx, msgs.MsgStateLockConflictUnexpected, lock.Transaction, transactionID)
