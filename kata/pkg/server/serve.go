--- conflicted
+++ resolved
@@ -70,9 +70,6 @@
 	if err != nil {
 		return
 	}
-<<<<<<< HEAD
-	_ = s.Serve(l)
-=======
 
 	serverLock.Lock()
 	servers[socketAddress] = s
@@ -97,5 +94,4 @@
 	serverLock.Lock()
 	delete(servers, socketAddress)
 	serverLock.Unlock()
->>>>>>> fbed1533
 }