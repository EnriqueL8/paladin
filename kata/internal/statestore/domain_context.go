// Copyright © 2024 Kaleido, Inc.
//
// SPDX-License-Identifier: Apache-2.0
//
// Licensed under the Apache License, Version 2.0 (the "License");
// you may not use this file except in compliance with the License.
// You may obtain a copy of the License at
//
//     http://www.apache.org/licenses/LICENSE-2.0
//
// Unless required by applicable law or agreed to in writing, software
// distributed under the License is distributed on an "AS IS" BASIS,
// WITHOUT WARRANTIES OR CONDITIONS OF ANY KIND, either express or implied.
// See the License for the specific language governing permissions and
// limitations under the License.

package statestore

import (
	"context"
	"sync"

	"github.com/google/uuid"
	"github.com/hyperledger/firefly-common/pkg/i18n"
	"github.com/hyperledger/firefly-common/pkg/log"
	"github.com/hyperledger/firefly-signer/pkg/abi"
	"github.com/kaleido-io/paladin/kata/internal/filters"
	"github.com/kaleido-io/paladin/kata/internal/msgs"
	"github.com/kaleido-io/paladin/kata/pkg/types"
)

type DomainContextFunction func(ctx context.Context, dsi DomainStateInterface) error

// The DSI is the state interface that is exposed outside of the statestore package, for the
// transaction engine to use to safely query and update the state in the context of a particular
// domain.
//
// A single locked execution context is available per domain, per paladin runtime.
// In the future we may consider more granular execution contexts to increase parallelism.
//
// The locked execution context works only in-memory until explicitly committed, at which point
// all the operations queued up are flushed to the DB asynchronously.
//
// We can then continue to build the next set of flushable operations, while the first set is
// still flushing (a simple pipeline approach).
type DomainStateInterface interface {

	// EnsureABISchema is expected to be called on startup with all schemas required for operation of the domain
	EnsureABISchemas(defs []*abi.Parameter) ([]Schema, error)

	// FindAvailableStates is the main query function, only returning states that are available.
	// Note this does not lock these states in any way, you must call that afterwards as:
	// 1) We don't know which will be selected as important by the domain - some might be un-used
	// 2) We deliberately return states that are locked to a sequence (but not spent yet) - which means the
	//    result of the any assemble that uses those states, will be a transaction that must
	//    be on the same sequence where those states are locked.
	FindAvailableStates(schemaID string, query *filters.QueryJSON) (s []*State, err error)

	// MarkStatesSpending writes a lock record so the state is now locked for spending, and
	// thus subsequent calls to FindAvailableStates will not return these states.
	MarkStatesSpending(sequenceID uuid.UUID, stateIDs []string) error

	// MarkStatesRead writes a lock record so the state is now locked to this sequence
	// for reading - thus subsequent calls to FindAvailableStates will return these states
	// with the lock record attached.
	// That will inform them they need to join to this sequence if they wish to use those states.
	MarkStatesRead(sequenceID uuid.UUID, stateIDs []string) error

	// CreateNewStates creates new states that are locked for reading to the specified sequence from creation.
	// They are available immediately within the domain for return in FindAvailableStates
	// (even before the flush)
	CreateNewStates(sequenceID uuid.UUID, states []*NewState) (s []*State, err error)

	// ResetSequence queues up removal of all lock records for a given sequence
	// Note that the private data of the states themselves are not removed
	ResetSequence(sequenceID uuid.UUID) error

	// Flush moves the un-flushed set into flushing status, queueing to a DB writer to batch write
	// to the database.
	// Subsequent calls to the DMI will add to a new un-flushed set.
	//
	// If there is already a flush in progress, this call will BLOCK until that flush has finished.
	//
	// The flush itself then happens asynchronously - any error will be reported back to the next call
	// that happens after the error occurs, and the unFlushed state will be cleared at that point.
	//
	// This reverts the domain back in the same way as a crash-restart.
	//
	// Callback is invoked ONLY on a successful flush, asynchronously on the Domain Context.
	// So if supplied, the caller must not rely on it being called, and must not block holding the
	// domain context until it is called.
	Flush(successCallback ...DomainContextFunction) error
}

// This lets experimentation code being written in various parts of paladin do sync flushes, but
// is split from the main interface as it's not meant to exist long term.
type DomainStateInterfaceUT interface {
	DomainStateInterface

	// Intended only to support convenient unit testing (blocks the calling routine until the flush
	// has completed, and returns any error synchronously)
	UnitTestFlushSync() error
}

type domainContext struct {
	ss          *stateStore
	domainID    string
	ctx         context.Context
	stateLock   sync.Mutex
	latch       chan struct{}
	unFlushed   *writeOperation
	flushing    *writeOperation
	flushResult chan error
}

func (ss *stateStore) RunInDomainContext(domainID string, fn DomainContextFunction) error {
	return ss.getDomainContext(domainID).run(fn)
}

func (ss *stateStore) getDomainContext(domainID string) *domainContext {
	ss.domainLock.Lock()
	defer ss.domainLock.Unlock()

	dc := ss.domainContexts[domainID]
	if dc == nil {
		dc = &domainContext{
			ss:        ss,
			domainID:  domainID,
			ctx:       log.WithLogField(ss.bgCtx, "domain_context", domainID),
			latch:     make(chan struct{}, 1),
			unFlushed: ss.writer.newWriteOp(domainID),
		}
		ss.domainContexts[domainID] = dc
	}
	return dc
}

// The latch protects to ensure only a single routine executes against the DSI interface concurrently.
// We have no opinion in this module about how long-lived the function that holds the latch is -
// it can be a long lived go-routine, or short lived event handlers on lots of different go-routines
// (obviously a mixture of both would not work).
func (dc *domainContext) takeLatch() error {
	select {
	case <-dc.ctx.Done():
		return i18n.NewError(dc.ctx, msgs.MsgContextCanceled)
	case dc.latch <- struct{}{}:
		return nil
	}
}

func (dc *domainContext) returnLatch() {
	<-dc.latch
}

func (dc *domainContext) run(fn func(ctx context.Context, dsi DomainStateInterface) error) error {
	// Latch is held for entire function call, but the call happens on the caller's routine.
	// (state is locked separately)
	if err := dc.takeLatch(); err != nil {
		return err
	}
	defer dc.returnLatch()
	return fn(dc.ctx, dc)
}

func (dc *domainContext) EnsureABISchemas(defs []*abi.Parameter) ([]Schema, error) {

	// Validate all the schemas
	prepared := make([]Schema, len(defs))
	toFlush := make([]*SchemaPersisted, len(defs))
	for i, def := range defs {
		s, err := newABISchema(dc.ctx, dc.domainID, def)
		if err != nil {
			return nil, err
		}
		prepared[i] = s
		toFlush[i] = s.SchemaPersisted
	}

	// Take lock and check flush state
	dc.stateLock.Lock()
	defer dc.stateLock.Unlock()
	if flushErr := dc.checkFlushCompletion(false); flushErr != nil {
		return nil, flushErr
	}

	// Add them to the unflushed state
	dc.unFlushed.schemas = append(dc.unFlushed.schemas, toFlush...)
	return prepared, nil
}

func (dc *domainContext) getUnFlushedSpending() ([]*idOnly, error) {
	// Take lock and check flush state
	dc.stateLock.Lock()
	defer dc.stateLock.Unlock()
	if flushErr := dc.checkFlushCompletion(false); flushErr != nil {
		return nil, flushErr
	}

	var spendLocks []*idOnly
	for _, l := range dc.unFlushed.stateLocks {
		if l.Spending {
			spendLocks = append(spendLocks, &idOnly{ID: l.State})
		}
	}
	if dc.flushing != nil {
		for _, l := range dc.flushing.stateLocks {
			if l.Spending {
				spendLocks = append(spendLocks, &idOnly{ID: l.State})
			}
		}
	}
	return spendLocks, nil
}

func (dc *domainContext) mergedUnFlushed(schema Schema, states []*State, query *filters.QueryJSON) (_ []*State, err error) {
	dc.stateLock.Lock()
	defer dc.stateLock.Unlock()
	if flushErr := dc.checkFlushCompletion(false); flushErr != nil {
		return nil, flushErr
	}

	// Get the list of new un-flushed states, which are not already locked for spend
	allUnFlushedStates := dc.unFlushed.states
	allUnFlushedStateLocks := dc.unFlushed.stateLocks
	if dc.flushing != nil {
		allUnFlushedStates = append(allUnFlushedStates, dc.flushing.states...)
		allUnFlushedStateLocks = append(allUnFlushedStateLocks, dc.flushing.stateLocks...)
	}
	matches := make([]*StateWithLabels, 0, len(dc.unFlushed.states))
	for _, s := range allUnFlushedStates {
		var locked *StateLock
		for _, l := range allUnFlushedStateLocks {
			if s.ID == l.State {
				locked = l
				break
			}
		}
		// Cannot return it if it's locked for spending already
		if locked != nil && locked.Spending {
			continue
		}
		// Now we see if it matches the query
		labelSet := dc.ss.labelSetFor(schema)
		match, err := query.Eval(dc.ctx, labelSet, s.LabelValues)
		if err != nil {
			return nil, err
		}
		if match {
			log.L(dc.ctx).Debugf("Matched state %s from un-flushed writes", &s.ID)
			matches = append(matches, s)
		}
	}

	if len(matches) > 0 {
		// Build the merged list - this involves extra cost, as we deliberately don't reconstitute
		// the labels in JOIN on DB load (affecting every call at the DB side), instead we re-parse
		// them as we need them
		return dc.mergeInMemoryMatches(schema, states, matches, query)
	}

	return states, nil
}

func (dc *domainContext) mergeInMemoryMatches(schema Schema, states []*State, extras []*StateWithLabels, query *filters.QueryJSON) (_ []*State, err error) {

	// Reconstitute the labels for all the loaded states into the front of an aggregate list
	fullList := make([]*StateWithLabels, len(states), len(states)+len(extras))
	persistedStateIDs := make(map[string]bool)
	for i, s := range states {
		if fullList[i], err = schema.RecoverLabels(dc.ctx, s); err != nil {
			return nil, err
		}
		persistedStateIDs[s.ID.String()] = true
	}

	// Copy the matches to the end of that same list
	// However, we can't be certain that some of the states that were in the flushing list, haven't made it
	// to the DB yet - so we do need to de-dup here.
	for _, s := range extras {
		if !persistedStateIDs[s.ID.String()] {
			fullList = append(fullList, s)
		}
	}

	// Sort it in place
	sortInstructions := query.Sort
	if len(sortInstructions) == 0 {
		sortInstructions = []string{".created"}
	}
	if err = filters.SortValueSetInPlace(dc.ctx, dc.ss.labelSetFor(schema), fullList, sortInstructions...); err != nil {
		return nil, err
	}

	// We only want the states (not the labels needed during sort),
	// and only up to the limit that might have been breached adding in our in-memory states
	len := len(fullList)
	if query.Limit != nil && len > *query.Limit {
		len = *query.Limit
	}
	retList := make([]*State, len)
	for i := 0; i < len; i++ {
		retList[i] = fullList[i].State
	}
	return retList, nil

}

func (dc *domainContext) FindAvailableStates(schemaID string, query *filters.QueryJSON) (s []*State, err error) {

	// Build a list of excluded states
	excluded, err := dc.getUnFlushedSpending()
	if err != nil {
		return nil, err
	}

	// Run the query against the DB
	schema, states, err := dc.ss.findStates(dc.ctx, dc.domainID, schemaID, query, StateStatusAvailable, excluded...)
	if err != nil {
		return nil, err
	}

	// Merge in un-flushed states to results
	return dc.mergedUnFlushed(schema, states, query)
}

func (dc *domainContext) CreateNewStates(sequenceID uuid.UUID, newStates []*NewState) (states []*State, err error) {

	states = make([]*State, len(newStates))
	withValues := make([]*StateWithLabels, len(newStates))
	for i, ns := range newStates {
		schema, err := dc.ss.GetSchema(dc.ctx, dc.domainID, ns.SchemaID, true)
		if err != nil {
			return nil, err
		}

		withValues[i], err = schema.ProcessState(dc.ctx, ns.Data)
		if err != nil {
			return nil, err
		}
		states[i] = withValues[i].State
	}

	// Take lock and check flush state
	dc.stateLock.Lock()
	defer dc.stateLock.Unlock()
	if flushErr := dc.checkFlushCompletion(false); flushErr != nil {
		return nil, flushErr
	}

	// This is a new state, so we don't check existing un-flushed records
	for _, s := range withValues {
		s.Locked = &StateLock{
			Sequence: sequenceID,
			State:    s.State.ID,
			Creating: true,
			Spending: false,
		}
		dc.unFlushed.states = append(dc.unFlushed.states, s)
		dc.unFlushed.stateLocks = append(dc.unFlushed.stateLocks, s.Locked)
	}
	return states, nil
}

func (dc *domainContext) lockStates(sequenceID uuid.UUID, stateIDStrings []string, setState func(*StateLock)) (err error) {
	stateIDs := make([]*types.Bytes32, len(stateIDStrings))
	for i, id := range stateIDStrings {
		stateIDs[i], err = types.ParseBytes32(dc.ctx, id)
		if err != nil {
			return err
		}
	}

	// Take lock and check flush state
	dc.stateLock.Lock()
	defer dc.stateLock.Unlock()
	if flushErr := dc.checkFlushCompletion(false); flushErr != nil {
		return flushErr
	}

	// Update an existing un-flushed record, or add a new one
	for _, id := range stateIDs {
		var lock *StateLock
		for _, l := range dc.unFlushed.stateLocks {
			if l.State == *id {
				if l.Sequence != sequenceID {
					// This represents a failure to call ResetSequence() correctly
					return i18n.NewError(dc.ctx, msgs.MsgStateLockConflictUnexpected, l.Sequence, sequenceID)
				}
				lock = l
				break
			}
		}
		if lock == nil {
			lock = &StateLock{State: *id, Sequence: sequenceID}
			dc.unFlushed.stateLocks = append(dc.unFlushed.stateLocks, lock)
		}
		setState(lock)
	}
	return nil
}

func (dc *domainContext) MarkStatesRead(sequenceID uuid.UUID, stateIDs []string) (err error) {
	return dc.lockStates(sequenceID, stateIDs, func(*StateLock) {})
}

func (dc *domainContext) MarkStatesSpending(sequenceID uuid.UUID, stateIDs []string) (err error) {
	return dc.lockStates(sequenceID, stateIDs, func(l *StateLock) { l.Spending = true })
}

func (dc *domainContext) ResetSequence(sequenceID uuid.UUID) error {
	// Take lock and check flush state
	dc.stateLock.Lock()
	defer dc.stateLock.Unlock()
	if flushErr := dc.checkFlushCompletion(false); flushErr != nil {
		return flushErr
	}

	// Remove anything un-flushed for this sequence, as we will delete everything instead
	newStateLocks := make([]*StateLock, 0, len(dc.unFlushed.stateLocks))
	for _, l := range dc.unFlushed.stateLocks {
		if l.Sequence != sequenceID {
			newStateLocks = append(newStateLocks, l)
		}
	}
	dc.unFlushed.stateLocks = newStateLocks
	// Add the delete to be flushed
	dc.unFlushed.sequenceLockDeletes = append(dc.unFlushed.sequenceLockDeletes, sequenceID)
	return nil
}

func (dc *domainContext) Flush(successCallbacks ...DomainContextFunction) error {
	dc.stateLock.Lock()
	defer dc.stateLock.Unlock()

	// Note the implementation of this function ensures this is safe while holding the lock
	// we can't get to the point dc.flushing is non-nil, until we can be confident
	// dc.flushed is also non-nil and will be closed.
	//
	// This is a long-lived lock, but it only happens when we're double-flushing
	// (the previous flush didn't finish before the next is initiated)
	if flushErr := dc.checkFlushCompletion(true); flushErr != nil {
		return flushErr
	}

	// Cycle it out
	dc.flushing = dc.unFlushed
	dc.flushResult = make(chan error, 1)
	dc.unFlushed = dc.ss.writer.newWriteOp(dc.domainID)

	// We pass the vars directly to the routine, so the routine does not need the lock
	go dc.flushOp(dc.flushing, dc.flushResult, successCallbacks...)
	return nil
}

func (dc *domainContext) UnitTestFlushSync() error {
	err := dc.Flush()
	if err == nil {
		err = dc.checkFlushCompletion(true)
	}
	return err
}

// flushOp MUST NOT take the stateLock
func (dc *domainContext) flushOp(op *writeOperation, flushed chan error, successCallbacks ...DomainContextFunction) {
	dc.ss.writer.queue(dc.ctx, op)
	err := op.flush(dc.ctx)
	flushed <- err
	if err == nil {
		for _, cb := range successCallbacks {
<<<<<<< HEAD
			successCallback := cb
			go func() {
				_ = dc.run(successCallback)
			}()
=======
			callback := cb
			go func() { _ = dc.run(callback) }()
>>>>>>> 15c8f9f4
		}
	}
}

// checkFlushCompletion MUST be called holding the lock
func (dc *domainContext) checkFlushCompletion(block bool) error {
	if dc.flushing == nil {
		return nil
	}
	var flushErr error
	if block {
		flushErr = <-dc.flushResult
	} else {
		select {
		case flushErr = <-dc.flushResult:
		default:
			log.L(dc.ctx).Debugf("flush is still active")
			return nil
		}
	}
	// If we reached here, we've popped a flush result - clear the status
	dc.flushing = nil
	dc.flushResult = nil
	// If there was an error, we need to clean out the whole un-flushed state before we return it
	if flushErr != nil {
		dc.unFlushed = dc.ss.writer.newWriteOp(dc.domainID)
		return i18n.WrapError(dc.ctx, flushErr, msgs.MsgStateFlushFailedDomainReset, dc.domainID)
	}
	return nil
}<|MERGE_RESOLUTION|>--- conflicted
+++ resolved
@@ -467,15 +467,8 @@
 	flushed <- err
 	if err == nil {
 		for _, cb := range successCallbacks {
-<<<<<<< HEAD
-			successCallback := cb
-			go func() {
-				_ = dc.run(successCallback)
-			}()
-=======
 			callback := cb
 			go func() { _ = dc.run(callback) }()
->>>>>>> 15c8f9f4
 		}
 	}
 }
