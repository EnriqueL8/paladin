--- conflicted
+++ resolved
@@ -15,7 +15,6 @@
 
 package domainmgr
 
-<<<<<<< HEAD
 // import (
 // 	"context"
 // 	"fmt"
@@ -131,17 +130,20 @@
 // 	<-tp.d.initDone
 // }
 
-// func goodDomainConf() *prototk.DomainConfig {
-// 	return &prototk.DomainConfig{
-// 		ConstructorAbiJson:     fakeCoinConstructorABI,
-// 		FactoryContractAddress: types.MustEthAddress(types.RandHex(20)).String(),
-// 		FactoryContractAbiJson: `[]`,
-// 		PrivateContractAbiJson: `[]`,
-// 		AbiStateSchemasJson: []string{
-// 			fakeCoinStateSchema,
-// 		},
-// 	}
-// }
+func goodDomainConf() *prototk.DomainConfig {
+	return &prototk.DomainConfig{
+		BaseLedgerSubmitConfig: &prototk.BaseLedgerSubmitConfig{
+			SubmitMode: prototk.BaseLedgerSubmitConfig_ONE_TIME_USE_KEYS,
+		},
+		ConstructorAbiJson:     fakeCoinConstructorABI,
+		FactoryContractAddress: types.MustEthAddress(types.RandHex(20)).String(),
+		FactoryContractAbiJson: `[]`,
+		PrivateContractAbiJson: `[]`,
+		AbiStateSchemasJson: []string{
+			fakeCoinStateSchema,
+		},
+	}
+}
 
 // func TestDomainInitStates(t *testing.T) {
 
@@ -187,127 +189,135 @@
 
 // }
 
-// func TestDomainInitBadSchemas(t *testing.T) {
-// 	_, _, tp, done := newTestDomain(t, false, &prototk.DomainConfig{
-// 		ConstructorAbiJson:     fakeCoinConstructorABI,
-// 		FactoryContractAddress: types.MustEthAddress(types.RandHex(20)).String(),
-// 		FactoryContractAbiJson: `[]`,
-// 		PrivateContractAbiJson: `[]`,
-// 		AbiStateSchemasJson: []string{
-// 			`!!! Wrong`,
-// 		},
-// 	})
-// 	defer done()
-// 	assert.Regexp(t, "PD011602", *tp.d.initError.Load())
-// 	assert.False(t, tp.initialized.Load())
-// }
-
-// func TestDomainInitBadConstructor(t *testing.T) {
-// 	_, _, tp, done := newTestDomain(t, false, &prototk.DomainConfig{
-// 		ConstructorAbiJson:     `!!!wrong`,
-// 		FactoryContractAddress: types.MustEthAddress(types.RandHex(20)).String(),
-// 		FactoryContractAbiJson: `[]`,
-// 		PrivateContractAbiJson: `[]`,
-// 		AbiStateSchemasJson: []string{
-// 			fakeCoinStateSchema,
-// 		},
-// 	})
-// 	defer done()
-// 	assert.Regexp(t, "PD011603", *tp.d.initError.Load())
-// 	assert.False(t, tp.initialized.Load())
-// }
-
-// func TestDomainInitBadConstructorType(t *testing.T) {
-// 	_, _, tp, done := newTestDomain(t, false, &prototk.DomainConfig{
-// 		ConstructorAbiJson:     `{"type":"event"}`,
-// 		FactoryContractAddress: types.MustEthAddress(types.RandHex(20)).String(),
-// 		FactoryContractAbiJson: `[]`,
-// 		PrivateContractAbiJson: `[]`,
-// 		AbiStateSchemasJson: []string{
-// 			fakeCoinStateSchema,
-// 		},
-// 	})
-// 	defer done()
-// 	assert.Regexp(t, "PD011604", *tp.d.initError.Load())
-// 	assert.False(t, tp.initialized.Load())
-// }
-
-// func TestDomainInitSchemaStoreFail(t *testing.T) {
-// 	_, _, tp, done := newTestDomain(t, false, &prototk.DomainConfig{
-// 		ConstructorAbiJson:     `{"type":"event"}`,
-// 		FactoryContractAddress: types.MustEthAddress(types.RandHex(20)).String(),
-// 		FactoryContractAbiJson: `[]`,
-// 		PrivateContractAbiJson: `[]`,
-// 		AbiStateSchemasJson: []string{
-// 			fakeCoinStateSchema,
-// 		},
-// 	})
-// 	defer done()
-// 	assert.Regexp(t, "PD011604", *tp.d.initError.Load())
-// 	assert.False(t, tp.initialized.Load())
-// }
-
-// func TestDomainInitBadAddress(t *testing.T) {
-// 	_, _, tp, done := newTestDomain(t, false, &prototk.DomainConfig{
-// 		ConstructorAbiJson:     fakeCoinConstructorABI,
-// 		FactoryContractAddress: `!wrong`,
-// 		FactoryContractAbiJson: `[]`,
-// 		PrivateContractAbiJson: `[]`,
-// 		AbiStateSchemasJson: []string{
-// 			fakeCoinStateSchema,
-// 		},
-// 	})
-// 	defer done()
-// 	assert.Regexp(t, "PD011606", *tp.d.initError.Load())
-// 	assert.False(t, tp.initialized.Load())
-// }
-
-// func TestDomainInitFactoryABIInvalid(t *testing.T) {
-// 	_, _, tp, done := newTestDomain(t, false, &prototk.DomainConfig{
-// 		ConstructorAbiJson:     fakeCoinConstructorABI,
-// 		FactoryContractAddress: types.MustEthAddress(types.RandHex(20)).String(),
-// 		FactoryContractAbiJson: `!!!wrong`,
-// 		PrivateContractAbiJson: `[]`,
-// 		AbiStateSchemasJson: []string{
-// 			fakeCoinStateSchema,
-// 		},
-// 	})
-// 	defer done()
-// 	assert.Regexp(t, "PD011605", *tp.d.initError.Load())
-// 	assert.False(t, tp.initialized.Load())
-// }
-
-// func TestDomainInitPrivateABIInvalid(t *testing.T) {
-// 	_, _, tp, done := newTestDomain(t, false, &prototk.DomainConfig{
-// 		ConstructorAbiJson:     fakeCoinConstructorABI,
-// 		FactoryContractAddress: types.MustEthAddress(types.RandHex(20)).String(),
-// 		FactoryContractAbiJson: `[]`,
-// 		PrivateContractAbiJson: `!!!wrong`,
-// 		AbiStateSchemasJson: []string{
-// 			fakeCoinStateSchema,
-// 		},
-// 	})
-// 	defer done()
-// 	assert.Regexp(t, "PD011607", *tp.d.initError.Load())
-// 	assert.False(t, tp.initialized.Load())
-// }
-
-// func TestDomainInitFactorySchemaStoreFail(t *testing.T) {
-// 	_, _, tp, done := newTestDomain(t, false, &prototk.DomainConfig{
-// 		ConstructorAbiJson:     fakeCoinConstructorABI,
-// 		FactoryContractAddress: types.MustEthAddress(types.RandHex(20)).String(),
-// 		FactoryContractAbiJson: `[]`,
-// 		PrivateContractAbiJson: `[]`,
-// 		AbiStateSchemasJson: []string{
-// 			fakeCoinStateSchema,
-// 		},
-// 	}, func(mc *mockComponents) {
-// 		mc.domainStateInterface.On("EnsureABISchemas", mock.Anything).Return(nil, fmt.Errorf("pop"))
-// 	})
-// 	defer done()
-// 	assert.Regexp(t, "pop", *tp.d.initError.Load())
-// 	assert.False(t, tp.initialized.Load())
-// }
+func TestDomainInitBadSchemas(t *testing.T) {
+	_, _, tp, done := newTestDomain(t, false, &prototk.DomainConfig{
+		BaseLedgerSubmitConfig: &prototk.BaseLedgerSubmitConfig{},
+		ConstructorAbiJson:     fakeCoinConstructorABI,
+		FactoryContractAddress: types.MustEthAddress(types.RandHex(20)).String(),
+		FactoryContractAbiJson: `[]`,
+		PrivateContractAbiJson: `[]`,
+		AbiStateSchemasJson: []string{
+			`!!! Wrong`,
+		},
+	})
+	defer done()
+	assert.Regexp(t, "PD011602", *tp.d.initError.Load())
+	assert.False(t, tp.initialized.Load())
+}
+
+func TestDomainInitBadConstructor(t *testing.T) {
+	_, _, tp, done := newTestDomain(t, false, &prototk.DomainConfig{
+		BaseLedgerSubmitConfig: &prototk.BaseLedgerSubmitConfig{},
+		ConstructorAbiJson:     `!!!wrong`,
+		FactoryContractAddress: types.MustEthAddress(types.RandHex(20)).String(),
+		FactoryContractAbiJson: `[]`,
+		PrivateContractAbiJson: `[]`,
+		AbiStateSchemasJson: []string{
+			fakeCoinStateSchema,
+		},
+	})
+	defer done()
+	assert.Regexp(t, "PD011603", *tp.d.initError.Load())
+	assert.False(t, tp.initialized.Load())
+}
+
+func TestDomainInitBadConstructorType(t *testing.T) {
+	_, _, tp, done := newTestDomain(t, false, &prototk.DomainConfig{
+		BaseLedgerSubmitConfig: &prototk.BaseLedgerSubmitConfig{},
+		ConstructorAbiJson:     `{"type":"event"}`,
+		FactoryContractAddress: types.MustEthAddress(types.RandHex(20)).String(),
+		FactoryContractAbiJson: `[]`,
+		PrivateContractAbiJson: `[]`,
+		AbiStateSchemasJson: []string{
+			fakeCoinStateSchema,
+		},
+	})
+	defer done()
+	assert.Regexp(t, "PD011604", *tp.d.initError.Load())
+	assert.False(t, tp.initialized.Load())
+}
+
+func TestDomainInitSchemaStoreFail(t *testing.T) {
+	_, _, tp, done := newTestDomain(t, false, &prototk.DomainConfig{
+		BaseLedgerSubmitConfig: &prototk.BaseLedgerSubmitConfig{},
+		ConstructorAbiJson:     `{"type":"event"}`,
+		FactoryContractAddress: types.MustEthAddress(types.RandHex(20)).String(),
+		FactoryContractAbiJson: `[]`,
+		PrivateContractAbiJson: `[]`,
+		AbiStateSchemasJson: []string{
+			fakeCoinStateSchema,
+		},
+	})
+	defer done()
+	assert.Regexp(t, "PD011604", *tp.d.initError.Load())
+	assert.False(t, tp.initialized.Load())
+}
+
+func TestDomainInitBadAddress(t *testing.T) {
+	_, _, tp, done := newTestDomain(t, false, &prototk.DomainConfig{
+		BaseLedgerSubmitConfig: &prototk.BaseLedgerSubmitConfig{},
+		ConstructorAbiJson:     fakeCoinConstructorABI,
+		FactoryContractAddress: `!wrong`,
+		FactoryContractAbiJson: `[]`,
+		PrivateContractAbiJson: `[]`,
+		AbiStateSchemasJson: []string{
+			fakeCoinStateSchema,
+		},
+	})
+	defer done()
+	assert.Regexp(t, "PD011606", *tp.d.initError.Load())
+	assert.False(t, tp.initialized.Load())
+}
+
+func TestDomainInitFactoryABIInvalid(t *testing.T) {
+	_, _, tp, done := newTestDomain(t, false, &prototk.DomainConfig{
+		BaseLedgerSubmitConfig: &prototk.BaseLedgerSubmitConfig{},
+		ConstructorAbiJson:     fakeCoinConstructorABI,
+		FactoryContractAddress: types.MustEthAddress(types.RandHex(20)).String(),
+		FactoryContractAbiJson: `!!!wrong`,
+		PrivateContractAbiJson: `[]`,
+		AbiStateSchemasJson: []string{
+			fakeCoinStateSchema,
+		},
+	})
+	defer done()
+	assert.Regexp(t, "PD011605", *tp.d.initError.Load())
+	assert.False(t, tp.initialized.Load())
+}
+
+func TestDomainInitPrivateABIInvalid(t *testing.T) {
+	_, _, tp, done := newTestDomain(t, false, &prototk.DomainConfig{
+		BaseLedgerSubmitConfig: &prototk.BaseLedgerSubmitConfig{},
+		ConstructorAbiJson:     fakeCoinConstructorABI,
+		FactoryContractAddress: types.MustEthAddress(types.RandHex(20)).String(),
+		FactoryContractAbiJson: `[]`,
+		PrivateContractAbiJson: `!!!wrong`,
+		AbiStateSchemasJson: []string{
+			fakeCoinStateSchema,
+		},
+	})
+	defer done()
+	assert.Regexp(t, "PD011607", *tp.d.initError.Load())
+	assert.False(t, tp.initialized.Load())
+}
+
+func TestDomainInitFactorySchemaStoreFail(t *testing.T) {
+	_, _, tp, done := newTestDomain(t, false, &prototk.DomainConfig{
+		BaseLedgerSubmitConfig: &prototk.BaseLedgerSubmitConfig{},
+		ConstructorAbiJson:     fakeCoinConstructorABI,
+		FactoryContractAddress: types.MustEthAddress(types.RandHex(20)).String(),
+		FactoryContractAbiJson: `[]`,
+		PrivateContractAbiJson: `[]`,
+		AbiStateSchemasJson: []string{
+			fakeCoinStateSchema,
+		},
+	}, func(mc *mockComponents) {
+		mc.domainStateInterface.On("EnsureABISchemas", mock.Anything).Return(nil, fmt.Errorf("pop"))
+	})
+	defer done()
+	assert.Regexp(t, "pop", *tp.d.initError.Load())
+	assert.False(t, tp.initialized.Load())
+}
 
 // func TestDomainConfigureFail(t *testing.T) {
 
@@ -422,424 +432,4 @@
 // 	})
 // 	assert.NoError(t, err)
 // 	assert.Len(t, states.States, 0)
-// }
-=======
-import (
-	"context"
-	"fmt"
-	"sync/atomic"
-	"testing"
-
-	"github.com/google/uuid"
-	"github.com/kaleido-io/paladin/kata/internal/statestore"
-	"github.com/kaleido-io/paladin/kata/pkg/types"
-	"github.com/kaleido-io/paladin/toolkit/pkg/plugintk"
-	"github.com/kaleido-io/paladin/toolkit/pkg/prototk"
-	"github.com/stretchr/testify/assert"
-	"github.com/stretchr/testify/mock"
-)
-
-const fakeCoinConstructorABI = `{
-	"type": "constructor",
-	"inputs": [
-	  {
-		"name": "notary",
-		"type": "string"
-	  },
-	  {
-		"name": "name",
-		"type": "string"
-	  },
-	  {
-		"name": "symbol",
-		"type": "string"
-	  }
-	],
-	"outputs": null
-}`
-
-const fakeCoinStateSchema = `{
-	"type": "tuple",
-	"internalType": "struct FakeCoin",
-	"components": [
-		{
-			"name": "salt",
-			"type": "bytes32"
-		},
-		{
-			"name": "owner",
-			"type": "address",
-			"indexed": true
-		},
-		{
-			"name": "amount",
-			"type": "uint256",
-			"indexed": true
-		}
-	]
-}`
-
-type testPlugin struct {
-	plugintk.DomainAPIBase
-	initialized  atomic.Bool
-	d            *domain
-	stateSchemas []*prototk.StateSchema
-}
-
-func (tp *testPlugin) Initialized() {
-	tp.initialized.Store(true)
-}
-
-func newTestPlugin(domainFuncs *plugintk.DomainAPIFunctions) *testPlugin {
-	return &testPlugin{
-		DomainAPIBase: plugintk.DomainAPIBase{
-			Functions: domainFuncs,
-		},
-	}
-}
-
-func newTestDomain(t *testing.T, realDB bool, domainConfig *prototk.DomainConfig, extraSetup ...func(mc *mockComponents)) (context.Context, *domainManager, *testPlugin, func()) {
-
-	ctx, dm, _, done := newTestDomainManager(t, realDB, &DomainManagerConfig{
-		Domains: map[string]*DomainConfig{
-			"test1": {
-				Config: yamlNode(t, `{"some":"conf"}`),
-			},
-		},
-	}, extraSetup...)
-
-	tp := newTestPlugin(nil)
-	tp.Functions = &plugintk.DomainAPIFunctions{
-		ConfigureDomain: func(ctx context.Context, cdr *prototk.ConfigureDomainRequest) (*prototk.ConfigureDomainResponse, error) {
-			assert.Equal(t, "test1", cdr.Name)
-			assert.YAMLEq(t, `{"some":"conf"}`, cdr.ConfigYaml)
-			return &prototk.ConfigureDomainResponse{
-				DomainConfig: domainConfig,
-			}, nil
-		},
-		InitDomain: func(ctx context.Context, idr *prototk.InitDomainRequest) (*prototk.InitDomainResponse, error) {
-			tp.stateSchemas = idr.AbiStateSchemas
-			return &prototk.InitDomainResponse{}, nil
-		},
-	}
-
-	registerTestDomain(t, dm, tp)
-	return ctx, dm, tp, done
-}
-
-func registerTestDomain(t *testing.T, dm *domainManager, tp *testPlugin) {
-	domainID := uuid.New()
-	_, err := dm.DomainRegistered("test1", domainID, tp)
-	assert.NoError(t, err)
-
-	da, err := dm.GetDomainByName(context.Background(), "test1")
-	assert.NoError(t, err)
-	tp.d = da.(*domain)
-	tp.d.initRetry.UTSetMaxAttempts(1)
-	<-tp.d.initDone
-}
-
-func goodDomainConf() *prototk.DomainConfig {
-	return &prototk.DomainConfig{
-		BaseLedgerSubmitConfig: &prototk.BaseLedgerSubmitConfig{
-			SubmitMode: prototk.BaseLedgerSubmitConfig_ONE_TIME_USE_KEYS,
-		},
-		ConstructorAbiJson:     fakeCoinConstructorABI,
-		FactoryContractAddress: types.MustEthAddress(types.RandHex(20)).String(),
-		FactoryContractAbiJson: `[]`,
-		PrivateContractAbiJson: `[]`,
-		AbiStateSchemasJson: []string{
-			fakeCoinStateSchema,
-		},
-	}
-}
-
-func TestDomainInitStates(t *testing.T) {
-
-	domainConf := goodDomainConf()
-	ctx, dm, tp, done := newTestDomain(t, true, domainConf)
-	defer done()
-
-	assert.Nil(t, tp.d.initError.Load())
-	assert.True(t, tp.initialized.Load())
-	byAddr, err := dm.getDomainByAddress(ctx, types.MustEthAddress(domainConf.FactoryContractAddress))
-	assert.NoError(t, err)
-	assert.Equal(t, tp.d, byAddr)
-
-}
-
-func TestDoubleRegisterReplaces(t *testing.T) {
-
-	domainConf := goodDomainConf()
-	ctx, dm, tp0, done := newTestDomain(t, false, domainConf, func(mc *mockComponents) {
-		mc.domainStateInterface.On("EnsureABISchemas", mock.Anything).Return([]statestore.Schema{}, nil)
-	})
-	defer done()
-	assert.Nil(t, tp0.d.initError.Load())
-	assert.True(t, tp0.initialized.Load())
-
-	// Register again
-	tp1 := newTestPlugin(nil)
-	tp1.Functions = tp0.Functions
-	registerTestDomain(t, dm, tp1)
-	assert.Nil(t, tp1.d.initError.Load())
-	assert.True(t, tp1.initialized.Load())
-
-	// Check we get the second from all the maps
-	byAddr, err := dm.getDomainByAddress(ctx, types.MustEthAddress(domainConf.FactoryContractAddress))
-	assert.NoError(t, err)
-	assert.Same(t, tp1.d, byAddr)
-	byName, err := dm.GetDomainByName(ctx, "test1")
-	assert.NoError(t, err)
-	assert.Same(t, tp1.d, byName)
-	byUUID := dm.domainsByID[tp1.d.id]
-	assert.NoError(t, err)
-	assert.Same(t, tp1.d, byUUID)
-
-}
-
-func TestDomainInitBadSchemas(t *testing.T) {
-	_, _, tp, done := newTestDomain(t, false, &prototk.DomainConfig{
-		BaseLedgerSubmitConfig: &prototk.BaseLedgerSubmitConfig{},
-		ConstructorAbiJson:     fakeCoinConstructorABI,
-		FactoryContractAddress: types.MustEthAddress(types.RandHex(20)).String(),
-		FactoryContractAbiJson: `[]`,
-		PrivateContractAbiJson: `[]`,
-		AbiStateSchemasJson: []string{
-			`!!! Wrong`,
-		},
-	})
-	defer done()
-	assert.Regexp(t, "PD011602", *tp.d.initError.Load())
-	assert.False(t, tp.initialized.Load())
-}
-
-func TestDomainInitBadConstructor(t *testing.T) {
-	_, _, tp, done := newTestDomain(t, false, &prototk.DomainConfig{
-		BaseLedgerSubmitConfig: &prototk.BaseLedgerSubmitConfig{},
-		ConstructorAbiJson:     `!!!wrong`,
-		FactoryContractAddress: types.MustEthAddress(types.RandHex(20)).String(),
-		FactoryContractAbiJson: `[]`,
-		PrivateContractAbiJson: `[]`,
-		AbiStateSchemasJson: []string{
-			fakeCoinStateSchema,
-		},
-	})
-	defer done()
-	assert.Regexp(t, "PD011603", *tp.d.initError.Load())
-	assert.False(t, tp.initialized.Load())
-}
-
-func TestDomainInitBadConstructorType(t *testing.T) {
-	_, _, tp, done := newTestDomain(t, false, &prototk.DomainConfig{
-		BaseLedgerSubmitConfig: &prototk.BaseLedgerSubmitConfig{},
-		ConstructorAbiJson:     `{"type":"event"}`,
-		FactoryContractAddress: types.MustEthAddress(types.RandHex(20)).String(),
-		FactoryContractAbiJson: `[]`,
-		PrivateContractAbiJson: `[]`,
-		AbiStateSchemasJson: []string{
-			fakeCoinStateSchema,
-		},
-	})
-	defer done()
-	assert.Regexp(t, "PD011604", *tp.d.initError.Load())
-	assert.False(t, tp.initialized.Load())
-}
-
-func TestDomainInitSchemaStoreFail(t *testing.T) {
-	_, _, tp, done := newTestDomain(t, false, &prototk.DomainConfig{
-		BaseLedgerSubmitConfig: &prototk.BaseLedgerSubmitConfig{},
-		ConstructorAbiJson:     `{"type":"event"}`,
-		FactoryContractAddress: types.MustEthAddress(types.RandHex(20)).String(),
-		FactoryContractAbiJson: `[]`,
-		PrivateContractAbiJson: `[]`,
-		AbiStateSchemasJson: []string{
-			fakeCoinStateSchema,
-		},
-	})
-	defer done()
-	assert.Regexp(t, "PD011604", *tp.d.initError.Load())
-	assert.False(t, tp.initialized.Load())
-}
-
-func TestDomainInitBadAddress(t *testing.T) {
-	_, _, tp, done := newTestDomain(t, false, &prototk.DomainConfig{
-		BaseLedgerSubmitConfig: &prototk.BaseLedgerSubmitConfig{},
-		ConstructorAbiJson:     fakeCoinConstructorABI,
-		FactoryContractAddress: `!wrong`,
-		FactoryContractAbiJson: `[]`,
-		PrivateContractAbiJson: `[]`,
-		AbiStateSchemasJson: []string{
-			fakeCoinStateSchema,
-		},
-	})
-	defer done()
-	assert.Regexp(t, "PD011606", *tp.d.initError.Load())
-	assert.False(t, tp.initialized.Load())
-}
-
-func TestDomainInitFactoryABIInvalid(t *testing.T) {
-	_, _, tp, done := newTestDomain(t, false, &prototk.DomainConfig{
-		BaseLedgerSubmitConfig: &prototk.BaseLedgerSubmitConfig{},
-		ConstructorAbiJson:     fakeCoinConstructorABI,
-		FactoryContractAddress: types.MustEthAddress(types.RandHex(20)).String(),
-		FactoryContractAbiJson: `!!!wrong`,
-		PrivateContractAbiJson: `[]`,
-		AbiStateSchemasJson: []string{
-			fakeCoinStateSchema,
-		},
-	})
-	defer done()
-	assert.Regexp(t, "PD011605", *tp.d.initError.Load())
-	assert.False(t, tp.initialized.Load())
-}
-
-func TestDomainInitPrivateABIInvalid(t *testing.T) {
-	_, _, tp, done := newTestDomain(t, false, &prototk.DomainConfig{
-		BaseLedgerSubmitConfig: &prototk.BaseLedgerSubmitConfig{},
-		ConstructorAbiJson:     fakeCoinConstructorABI,
-		FactoryContractAddress: types.MustEthAddress(types.RandHex(20)).String(),
-		FactoryContractAbiJson: `[]`,
-		PrivateContractAbiJson: `!!!wrong`,
-		AbiStateSchemasJson: []string{
-			fakeCoinStateSchema,
-		},
-	})
-	defer done()
-	assert.Regexp(t, "PD011607", *tp.d.initError.Load())
-	assert.False(t, tp.initialized.Load())
-}
-
-func TestDomainInitFactorySchemaStoreFail(t *testing.T) {
-	_, _, tp, done := newTestDomain(t, false, &prototk.DomainConfig{
-		BaseLedgerSubmitConfig: &prototk.BaseLedgerSubmitConfig{},
-		ConstructorAbiJson:     fakeCoinConstructorABI,
-		FactoryContractAddress: types.MustEthAddress(types.RandHex(20)).String(),
-		FactoryContractAbiJson: `[]`,
-		PrivateContractAbiJson: `[]`,
-		AbiStateSchemasJson: []string{
-			fakeCoinStateSchema,
-		},
-	}, func(mc *mockComponents) {
-		mc.domainStateInterface.On("EnsureABISchemas", mock.Anything).Return(nil, fmt.Errorf("pop"))
-	})
-	defer done()
-	assert.Regexp(t, "pop", *tp.d.initError.Load())
-	assert.False(t, tp.initialized.Load())
-}
-
-func TestDomainConfigureFail(t *testing.T) {
-
-	ctx, dm, _, done := newTestDomainManager(t, false, &DomainManagerConfig{
-		Domains: map[string]*DomainConfig{
-			"test1": {
-				Config: yamlNode(t, `{"some":"conf"}`),
-			},
-		},
-	})
-	defer done()
-
-	tp := newTestPlugin(&plugintk.DomainAPIFunctions{
-		ConfigureDomain: func(ctx context.Context, cdr *prototk.ConfigureDomainRequest) (*prototk.ConfigureDomainResponse, error) {
-			return nil, fmt.Errorf("pop")
-		},
-	})
-
-	domainID := uuid.New()
-	_, err := dm.DomainRegistered("test1", domainID, tp)
-	assert.NoError(t, err)
-
-	da, err := dm.GetDomainByName(ctx, "test1")
-	assert.NoError(t, err)
-
-	d := da.(*domain)
-	d.initRetry.UTSetMaxAttempts(1)
-	<-d.initDone
-	assert.Regexp(t, "pop", *d.initError.Load())
-}
-
-func TestDomainFindAvailableStatesNotInit(t *testing.T) {
-	ctx, _, tp, done := newTestDomain(t, false, &prototk.DomainConfig{
-		FactoryContractAbiJson: `!!!WRONG`,
-	})
-	defer done()
-	assert.NotNil(t, *tp.d.initError.Load())
-	_, err := tp.d.FindAvailableStates(ctx, &prototk.FindAvailableStatesRequest{SchemaId: "12345"})
-	assert.Regexp(t, "PD011601", err)
-}
-
-func TestDomainFindAvailableStatesBadQuery(t *testing.T) {
-	ctx, _, tp, done := newTestDomain(t, false, goodDomainConf(), func(mc *mockComponents) {
-		mc.domainStateInterface.On("EnsureABISchemas", mock.Anything).Return([]statestore.Schema{}, nil)
-	})
-	defer done()
-	assert.Nil(t, tp.d.initError.Load())
-	_, err := tp.d.FindAvailableStates(ctx, &prototk.FindAvailableStatesRequest{
-		SchemaId:  "12345",
-		QueryJson: `!!!{ wrong`,
-	})
-	assert.Regexp(t, "PD011608", err)
-}
-
-func TestDomainFindAvailableStatesFail(t *testing.T) {
-	ctx, _, tp, done := newTestDomain(t, false, goodDomainConf(), func(mc *mockComponents) {
-		mc.domainStateInterface.On("EnsureABISchemas", mock.Anything).Return([]statestore.Schema{}, nil)
-		mc.domainStateInterface.On("FindAvailableStates", "12345", mock.Anything).Return(nil, fmt.Errorf("pop"))
-	})
-	defer done()
-	assert.Nil(t, tp.d.initError.Load())
-	_, err := tp.d.FindAvailableStates(ctx, &prototk.FindAvailableStatesRequest{
-		SchemaId:  "12345",
-		QueryJson: `{}`,
-	})
-	assert.Regexp(t, "pop", err)
-}
-
-func TestDomainFindAvailableStatesOK(t *testing.T) {
-	ctx, dm, tp, done := newTestDomain(t, true /* use real state store for this one */, goodDomainConf())
-	defer done()
-	assert.Nil(t, tp.d.initError.Load())
-
-	txID := uuid.New()
-	err := dm.stateStore.RunInDomainContextFlush("test1", func(ctx context.Context, dsi statestore.DomainStateInterface) error {
-		newStates, err := dsi.UpsertStates(&txID, []*statestore.StateUpsert{
-			{
-				SchemaID: tp.stateSchemas[0].Id,
-				Data: types.RawJSON(`{
-					"salt": "5541b2383d8e2726d9318a29b62a44717535e3204257c698ce60c7c8ff093953",
-					"owner": "0x8d06f71D68216b31e9019C162528241F44fA0fD9",
-					"amount": "0x3033"
-				}`),
-				Creating: true,
-			},
-		})
-		assert.Len(t, newStates, 1)
-		return err
-	})
-	assert.NoError(t, err)
-
-	// Filter match
-	states, err := tp.d.FindAvailableStates(ctx, &prototk.FindAvailableStatesRequest{
-		SchemaId: tp.stateSchemas[0].Id,
-		QueryJson: `{
-		  "eq": [
-		    { "field": "owner", "value": "0x8d06f71D68216b31e9019C162528241F44fA0fD9" }
-		  ]
-		}`,
-	})
-	assert.NoError(t, err)
-	assert.Len(t, states.States, 1)
-
-	// Filter miss
-	states, err = tp.d.FindAvailableStates(ctx, &prototk.FindAvailableStatesRequest{
-		SchemaId: tp.stateSchemas[0].Id,
-		QueryJson: `{
-		  "eq": [
-		    { "field": "owner", "value": "0xc2C6aABDEb29cB53F164a3d631Af5CDC32A942BF" }
-		  ]
-		}`,
-	})
-	assert.NoError(t, err)
-	assert.Len(t, states.States, 0)
-}
->>>>>>> 93a9d4a6
+// }