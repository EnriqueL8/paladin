--- conflicted
+++ resolved
@@ -25,11 +25,7 @@
         include "mocks/**/*.go"
     }
 
-<<<<<<< HEAD
-    targetCoverage = 93
-=======
     targetCoverage = 95
->>>>>>> 32217148
     maxCoverageBarGap = 1
     coverageExcludedPackages = [
         'github.com/kaleido-io/paladin/kata/pkg/proto',
@@ -176,37 +172,27 @@
         outputDir 'mocks/componentmocks'
     }
     mock {
-<<<<<<< HEAD
+        inputDir 'internal/componentmgr'
+        name 'ComponentManager'
+        outputPackage 'componentmocks'
+        outputDir 'mocks/componentmocks'
+    }
+    mock {
         inputDir "internal/statestore"
         name "StateStore"
-=======
-        inputDir 'internal/componentmgr'
-        name 'ComponentManager'
-        outputPackage 'componentmocks'
-        outputDir 'mocks/componentmocks'
-    }
-    mock {
-        inputDir 'internal/statestore'
-        name 'StateStore'
->>>>>>> 32217148
-        outputPackage 'componentmocks'
-        outputDir 'mocks/componentmocks'
-    }
-
-    mock {
-<<<<<<< HEAD
+        outputPackage 'componentmocks'
+        outputDir 'mocks/componentmocks'
+    }
+
+    mock {
         inputDir "internal/statestore"
         name "DomainStateInterface"
-=======
+        outputPackage 'componentmocks'
+        outputDir 'mocks/componentmocks'
+    }
+    mock {
         inputDir 'internal/statestore'
         name 'Schema'
-        outputPackage 'componentmocks'
-        outputDir 'mocks/componentmocks'
-    }
-    mock {
-        inputDir 'internal/statestore'
-        name 'DomainStateInterface'
->>>>>>> 32217148
         outputPackage 'componentmocks'
         outputDir 'mocks/componentmocks'
     }
