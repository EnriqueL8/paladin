--- conflicted
+++ resolved
@@ -125,9 +125,6 @@
 	MsgErrorParseOutputSalt                = ffe("PD210083", "Failed to parse output salt")
 	MsgErrorParseInputCommitment           = ffe("PD210084", "Failed to parse input commitment")
 	MsgNotImplemented                      = ffe("PD210085", "Not implemented")
-<<<<<<< HEAD
-	MsgNoDomainReceipt                     = ffe("PD210086", "Not implemented. See state receipt for coin transfers")
-=======
 	MsgErrorStateHashMismatch              = ffe("PD210086", "State hash mismatch (hashed vs. received): %s != %s")
 	MsgErrorUnmarshalStateData             = ffe("PD210087", "Failed to unmarshal state data. %s")
 	MsgErrorSignAlgoMismatch               = ffe("PD210088", "'%s' does not match supported algorithm '%s'")
@@ -144,5 +141,5 @@
 	MsgErrorAssembleInputs                 = ffe("PD210099", "failed to assemble private inputs for witness calculation. %s")
 	MsgErrorCalcWitness                    = ffe("PD210100", "failed to calculate the witness. %s")
 	MsgErrorGenerateProof                  = ffe("PD210101", "failed to generate proof. %s")
->>>>>>> 86c100c3
+	MsgNoDomainReceipt                     = ffe("PD210102", "Not implemented. See state receipt for coin transfers")
 )