/*
 * Copyright © 2024 Kaleido, Inc.
 *
 * Licensed under the Apache License, Version 2.0 (the "License"); you may not use this file except in compliance with
 * the License. You may obtain a copy of the License at
 *
 * http://www.apache.org/licenses/LICENSE-2.0
 *
 * Unless required by applicable law or agreed to in writing, software distributed under the License is distributed on
 * an "AS IS" BASIS, WITHOUT WARRANTIES OR CONDITIONS OF ANY KIND, either express or implied. See the License for the
 * specific language governing permissions and limitations under the License.
 *
 * SPDX-License-Identifier: Apache-2.0
 */

package zeto

import (
	"context"
	_ "embed"
	"encoding/json"
	"fmt"

	"github.com/hyperledger-labs/zeto/go-sdk/pkg/sparse-merkle-tree/node"
	"github.com/hyperledger/firefly-signer/pkg/abi"
	"github.com/hyperledger/firefly-signer/pkg/ethtypes"
	"github.com/kaleido-io/paladin/domains/zeto/internal/zeto/smt"
	"github.com/kaleido-io/paladin/domains/zeto/pkg/constants"
	"github.com/kaleido-io/paladin/domains/zeto/pkg/types"
	"github.com/kaleido-io/paladin/domains/zeto/pkg/zetosigner"
	"github.com/kaleido-io/paladin/toolkit/pkg/algorithms"
	"github.com/kaleido-io/paladin/toolkit/pkg/domain"
	"github.com/kaleido-io/paladin/toolkit/pkg/log"
	"github.com/kaleido-io/paladin/toolkit/pkg/plugintk"
	"github.com/kaleido-io/paladin/toolkit/pkg/prototk"
	"github.com/kaleido-io/paladin/toolkit/pkg/signer/signerapi"
	"github.com/kaleido-io/paladin/toolkit/pkg/tktypes"
	"github.com/kaleido-io/paladin/toolkit/pkg/verifiers"
)

//go:embed abis/ZetoFactory.json
var factoryJSONBytes []byte // From "gradle copySolidity"
//go:embed abis/IZetoFungibleInitializable.json
var zetoFungibleInitializableABIBytes []byte // From "gradle copySolidity"
//go:embed abis/IZetoNonFungibleInitializable.json
var zetoNonFungibleInitializableABIBytes []byte // From "gradle copySolidity"

type Zeto struct {
	Callbacks plugintk.DomainCallbacks

	name                     string
	config                   *types.DomainFactoryConfig
	chainID                  int64
	coinSchema               *prototk.StateSchema
	merkleTreeRootSchema     *prototk.StateSchema
	merkleTreeNodeSchema     *prototk.StateSchema
	factoryABI               abi.ABI
	mintSignature            string
	transferSignature        string
	transferWithEncSignature string
	snarkProver              signerapi.InMemorySigner
}

type MintEvent struct {
	Outputs []tktypes.HexUint256 `json:"outputs"`
	Data    tktypes.HexBytes     `json:"data"`
}

type TransferEvent struct {
	Inputs  []tktypes.HexUint256 `json:"inputs"`
	Outputs []tktypes.HexUint256 `json:"outputs"`
	Data    tktypes.HexBytes     `json:"data"`
}

type TransferWithEncryptedValuesEvent struct {
	Inputs          []tktypes.HexUint256 `json:"inputs"`
	Outputs         []tktypes.HexUint256 `json:"outputs"`
	Data            tktypes.HexBytes     `json:"data"`
	EncryptionNonce tktypes.HexUint256   `json:"encryptionNonce"`
	EncryptedValues []tktypes.HexUint256 `json:"encryptedValues"`
}

func New(callbacks plugintk.DomainCallbacks) *Zeto {
	return &Zeto{
		Callbacks: callbacks,
	}
}

func (z *Zeto) getAlgoZetoSnarkBJJ() string {
	return zetosigner.AlgoDomainZetoSnarkBJJ(z.name)
}

func (z *Zeto) ConfigureDomain(ctx context.Context, req *prototk.ConfigureDomainRequest) (*prototk.ConfigureDomainResponse, error) {
	var config types.DomainFactoryConfig
	err := json.Unmarshal([]byte(req.ConfigJson), &config)
	if err != nil {
		return nil, err
	}

	z.name = req.Name
	z.config = &config
	z.chainID = req.ChainId

	factory := domain.LoadBuildLinked(factoryJSONBytes, config.Libraries)
	z.factoryABI = factory.ABI

	schemas, err := getStateSchemas()
	if err != nil {
		return nil, fmt.Errorf("failed to configure Zeto domain. %s", err)
	}

	events := getAllZetoEventAbis()
	eventsJSON, err := json.Marshal(events)
	if err != nil {
		return nil, fmt.Errorf("failed to configure Zeto domain. Failed to marshal Zeto event abis. %s", err)
	}

	z.registerEventSignatures(events)

	var signingAlgos map[string]int32
	if config.SnarkProver.CircuitsDir != "" {
		// Only build the prover and enable the algorithms for signing if circuits configured
		z.snarkProver, err = zetosigner.NewSnarkProver(&config.SnarkProver)
		if err != nil {
			return nil, err
		}
		signingAlgos = map[string]int32{
			z.getAlgoZetoSnarkBJJ(): 32,
		}
	}

	return &prototk.ConfigureDomainResponse{
		DomainConfig: &prototk.DomainConfig{
			AbiStateSchemasJson: schemas,
			BaseLedgerSubmitConfig: &prototk.BaseLedgerSubmitConfig{
				SubmitMode: prototk.BaseLedgerSubmitConfig_ENDORSER_SUBMISSION,
			},
			AbiEventsJson:     string(eventsJSON),
			SigningAlgorithms: signingAlgos,
		},
	}, nil
}

func (z *Zeto) InitDomain(ctx context.Context, req *prototk.InitDomainRequest) (*prototk.InitDomainResponse, error) {
	z.coinSchema = req.AbiStateSchemas[0]
	z.merkleTreeRootSchema = req.AbiStateSchemas[1]
	z.merkleTreeNodeSchema = req.AbiStateSchemas[2]
	return &prototk.InitDomainResponse{}, nil
}

func (z *Zeto) InitDeploy(ctx context.Context, req *prototk.InitDeployRequest) (*prototk.InitDeployResponse, error) {
	initParams, err := z.validateDeploy(req.Transaction)
	if err != nil {
		return nil, err
	}
	return &prototk.InitDeployResponse{
		RequiredVerifiers: []*prototk.ResolveVerifierRequest{
			{
				Lookup:       initParams.From,
				Algorithm:    algorithms.ECDSA_SECP256K1,
				VerifierType: verifiers.ETH_ADDRESS,
			},
		},
	}, nil
}

func (z *Zeto) PrepareDeploy(ctx context.Context, req *prototk.PrepareDeployRequest) (*prototk.PrepareDeployResponse, error) {
	initParams, err := z.validateDeploy(req.Transaction)
	if err != nil {
		return nil, err
	}
	circuitId, err := z.config.GetCircuitId(initParams.TokenName)
	if err != nil {
		return nil, err
	}
	config := &types.DomainInstanceConfig{
		CircuitId: circuitId,
		TokenName: initParams.TokenName,
	}
	configJSON, err := json.Marshal(config)
	if err != nil {
		return nil, err
	}
	encoded, err := types.DomainInstanceConfigABI.EncodeABIDataJSONCtx(ctx, configJSON)
	if err != nil {
		return nil, err
	}

	deployParams := &types.DeployParams{
		TransactionID: req.Transaction.TransactionId,
		Data:          tktypes.HexBytes(encoded),
		TokenName:     initParams.TokenName,
		InitialOwner:  req.ResolvedVerifiers[0].Verifier, // TODO: allow the initial owner to be specified by the deploy request
	}
	paramsJSON, err := json.Marshal(deployParams)
	if err != nil {
		return nil, err
	}
	functionJSON, err := json.Marshal(z.factoryABI.Functions()["deploy"])
	if err != nil {
		return nil, err
	}

	return &prototk.PrepareDeployResponse{
		Transaction: &prototk.BaseLedgerTransaction{
			FunctionAbiJson: string(functionJSON),
			ParamsJson:      string(paramsJSON),
		},
		Signer: &initParams.From,
	}, nil
}

func (z *Zeto) InitTransaction(ctx context.Context, req *prototk.InitTransactionRequest) (*prototk.InitTransactionResponse, error) {
	tx, handler, err := z.validateTransaction(ctx, req.Transaction)
	if err != nil {
		return nil, err
	}
	return handler.Init(ctx, tx, req)
}

func (z *Zeto) AssembleTransaction(ctx context.Context, req *prototk.AssembleTransactionRequest) (*prototk.AssembleTransactionResponse, error) {
	tx, handler, err := z.validateTransaction(ctx, req.Transaction)
	if err != nil {
		return nil, err
	}
	return handler.Assemble(ctx, tx, req)
}

func (z *Zeto) EndorseTransaction(ctx context.Context, req *prototk.EndorseTransactionRequest) (*prototk.EndorseTransactionResponse, error) {
	tx, handler, err := z.validateTransaction(ctx, req.Transaction)
	if err != nil {
		return nil, err
	}
	return handler.Endorse(ctx, tx, req)
}

func (z *Zeto) PrepareTransaction(ctx context.Context, req *prototk.PrepareTransactionRequest) (*prototk.PrepareTransactionResponse, error) {
	tx, handler, err := z.validateTransaction(ctx, req.Transaction)
	if err != nil {
		return nil, err
	}
	return handler.Prepare(ctx, tx, req)
}

func (z *Zeto) decodeDomainConfig(ctx context.Context, domainConfig []byte) (*types.DomainInstanceConfig, error) {
	configValues, err := types.DomainInstanceConfigABI.DecodeABIDataCtx(ctx, domainConfig, 0)
	if err != nil {
		return nil, err
	}
	configJSON, err := tktypes.StandardABISerializer().SerializeJSON(configValues)
	if err != nil {
		return nil, err
	}
	var config types.DomainInstanceConfig
	err = json.Unmarshal(configJSON, &config)
	return &config, err
}

func (z *Zeto) validateDeploy(tx *prototk.DeployTransactionSpecification) (*types.InitializerParams, error) {
	var params types.InitializerParams
	err := json.Unmarshal([]byte(tx.ConstructorParamsJson), &params)
	return &params, err
}

func (z *Zeto) validateTransaction(ctx context.Context, tx *prototk.TransactionSpecification) (*types.ParsedTransaction, types.DomainHandler, error) {
	var functionABI abi.Entry
	err := json.Unmarshal([]byte(tx.FunctionAbiJson), &functionABI)
	if err != nil {
		return nil, nil, err
	}

	domainConfig, err := z.decodeDomainConfig(ctx, tx.ContractConfig)
	if err != nil {
		return nil, nil, err
	}

	abi := types.ZetoABI.Functions()[functionABI.Name]
	handler := z.GetHandler(functionABI.Name)
	if abi == nil || handler == nil {
		return nil, nil, fmt.Errorf("unknown function: %s", functionABI.Name)
	}
	params, err := handler.ValidateParams(ctx, domainConfig, tx.FunctionParamsJson)
	if err != nil {
		return nil, nil, err
	}

	signature, _, err := abi.SolidityDefCtx(ctx)
	if err != nil {
		return nil, nil, err
	}
	if tx.FunctionSignature != signature {
		return nil, nil, fmt.Errorf("unexpected signature for function '%s': expected=%s actual=%s", functionABI.Name, signature, tx.FunctionSignature)
	}

<<<<<<< HEAD
	domainConfig, err := z.decodeDomainConfig(ctx, tx.ContractInfo.ContractConfig)
	if err != nil {
		return nil, nil, err
	}

	contractAddress, err := ethtypes.NewAddress(tx.ContractInfo.ContractAddress)
=======
	contractAddress, err := ethtypes.NewAddress(tx.ContractAddress)
>>>>>>> 48b6814a
	if err != nil {
		return nil, nil, err
	}

	return &types.ParsedTransaction{
		Transaction:     tx,
		FunctionABI:     &functionABI,
		ContractAddress: contractAddress,
		DomainConfig:    domainConfig,
		Params:          params,
	}, handler, nil
}

func (z *Zeto) FindCoins(ctx context.Context, contractAddress ethtypes.Address0xHex, query string) ([]*types.ZetoCoin, error) {
	states, err := z.findAvailableStates(ctx, contractAddress.String(), query)
	if err != nil {
		return nil, err
	}

	coins := make([]*types.ZetoCoin, len(states))
	for i, state := range states {
		if coins[i], err = z.makeCoin(state.DataJson); err != nil {
			return nil, err
		}
	}
	return coins, err
}

func (z *Zeto) registerEventSignatures(eventAbis abi.ABI) {
	for _, event := range eventAbis.Events() {
		switch event.Name {
		case "UTXOMint":
			z.mintSignature = event.SolString()
		case "UTXOTransfer":
			z.transferSignature = event.SolString()
		case "UTXOTransferWithEncryptedValues":
			z.transferWithEncSignature = event.SolString()
		}
	}
}

func (z *Zeto) HandleEventBatch(ctx context.Context, req *prototk.HandleEventBatchRequest) (*prototk.HandleEventBatchResponse, error) {
	cv, err := types.DomainInstanceConfigABI.DecodeABIData(req.ContractInfo.ContractConfig, 0)
	if err != nil {
		return nil, err
	}
	j, err := cv.JSON()
	if err != nil {
		return nil, err
	}
	domainConfig := &types.DomainInstanceConfig{}
	if err := json.Unmarshal(j, domainConfig); err != nil {
		return nil, err
	}
	contractAddress, err := tktypes.ParseEthAddress(req.ContractInfo.ContractAddress)
	if err != nil {
		return nil, err
	}

	var res prototk.HandleEventBatchResponse
	for _, ev := range req.Events {
		switch ev.SoliditySignature {
		case z.mintSignature:
			var mint MintEvent
			if err := json.Unmarshal([]byte(ev.DataJson), &mint); err == nil {
				txID := decodeTransactionData(mint.Data)
				res.TransactionsComplete = append(res.TransactionsComplete, &prototk.CompletedTransaction{
					TransactionId: txID.String(),
					Location:      ev.Location,
				})
				res.ConfirmedStates = append(res.ConfirmedStates, parseStatesFromEvent(txID, mint.Outputs)...)
				if domainConfig.TokenName == constants.TOKEN_ANON_NULLIFIER {
					newStates, err := z.updateMerkleTree(txID, domainConfig.TokenName, *contractAddress, mint.Outputs)
					if err != nil {
						return nil, err
					}
					res.NewStates = append(res.NewStates, newStates...)
				}
			} else {
				log.L(ctx).Errorf("Failed to unmarshal mint event: %s", err)
			}
		case z.transferSignature:
			var transfer TransferEvent
			if err := json.Unmarshal([]byte(ev.DataJson), &transfer); err == nil {
				txID := decodeTransactionData(transfer.Data)
				res.TransactionsComplete = append(res.TransactionsComplete, &prototk.CompletedTransaction{
					TransactionId: txID.String(),
					Location:      ev.Location,
				})
				res.SpentStates = append(res.SpentStates, parseStatesFromEvent(txID, transfer.Inputs)...)
				res.ConfirmedStates = append(res.ConfirmedStates, parseStatesFromEvent(txID, transfer.Outputs)...)
				if domainConfig.TokenName == constants.TOKEN_ANON_NULLIFIER {
					newStates, err := z.updateMerkleTree(txID, domainConfig.TokenName, *contractAddress, transfer.Outputs)
					if err != nil {
						return nil, err
					}
					res.NewStates = append(res.NewStates, newStates...)
				}
			} else {
				log.L(ctx).Errorf("Failed to unmarshal transfer event: %s", err)
			}
		case z.transferWithEncSignature:
			var transfer TransferWithEncryptedValuesEvent
			if err := json.Unmarshal([]byte(ev.DataJson), &transfer); err == nil {
				txID := decodeTransactionData(transfer.Data)
				res.TransactionsComplete = append(res.TransactionsComplete, &prototk.CompletedTransaction{
					TransactionId: txID.String(),
					Location:      ev.Location,
				})
				res.SpentStates = append(res.SpentStates, parseStatesFromEvent(txID, transfer.Inputs)...)
				res.ConfirmedStates = append(res.ConfirmedStates, parseStatesFromEvent(txID, transfer.Outputs)...)
				if domainConfig.TokenName == constants.TOKEN_ANON_NULLIFIER {
					newStates, err := z.updateMerkleTree(txID, domainConfig.TokenName, *contractAddress, transfer.Outputs)
					if err != nil {
						return nil, err
					}
					res.NewStates = append(res.NewStates, newStates...)
				}
			} else {
				log.L(ctx).Errorf("Failed to unmarshal transfer with encrypted values event: %s", err)
			}
		}
	}
	return &res, nil
}

func (z *Zeto) updateMerkleTree(txID tktypes.HexBytes, tokenName string, address tktypes.EthAddress, output []tktypes.HexUint256) ([]*prototk.NewLocalState, error) {
	var newStates []*prototk.NewLocalState
	for _, out := range output {
		states, err := z.addOutputToMerkleTree(txID, tokenName, address, out)
		if err != nil {
			return nil, err
		}
		newStates = append(newStates, states...)
	}
	return newStates, nil
}

func (z *Zeto) addOutputToMerkleTree(txID tktypes.HexBytes, tokenName string, address tktypes.EthAddress, output tktypes.HexUint256) ([]*prototk.NewLocalState, error) {
	smtName := smt.MerkleTreeName(tokenName, address.Address0xHex())
	storage, tree, err := smt.New(z.Callbacks, smtName, address.Address0xHex(), z.merkleTreeRootSchema.Id, z.merkleTreeNodeSchema.Id)
	if err != nil {
		return nil, fmt.Errorf("failed to create Merkle tree for %s: %s", smtName, err)
	}
	idx, err := node.NewNodeIndexFromBigInt(output.Int())
	if err != nil {
		return nil, fmt.Errorf("failed to create node index for %s: %s", output.String(), err)
	}
	n := node.NewIndexOnly(idx)
	leaf, err := node.NewLeafNode(n)
	if err != nil {
		return nil, fmt.Errorf("failed to create leaf node for %s: %s", output.String(), err)
	}
	err = tree.AddLeaf(leaf)
	if err != nil {
		return nil, fmt.Errorf("failed to add leaf node for %s: %s", output.String(), err)
	}
	newStates := storage.GetNewStates()
	for _, state := range newStates {
		state.TransactionId = txID.String()
	}
	return newStates, nil
}

func encodeTransactionData(ctx context.Context, transaction *prototk.TransactionSpecification) (tktypes.HexBytes, error) {
	txID, err := tktypes.ParseHexBytes(ctx, transaction.TransactionId)
	if err != nil {
		return nil, fmt.Errorf("failed to parse transaction id. %s", err)
	}
	var data []byte
	data = append(data, types.ZetoTransactionData_V0...)
	data = append(data, txID...)
	return data, nil
}

func decodeTransactionData(data tktypes.HexBytes) (txID tktypes.HexBytes) {
	if len(data) < 4 {
		return nil
	}
	dataPrefix := data[0:4]
	if dataPrefix.String() != types.ZetoTransactionData_V0.String() {
		return nil
	}
	return data[4:]
}

func parseStatesFromEvent(txID tktypes.HexBytes, states []tktypes.HexUint256) []*prototk.StateUpdate {
	refs := make([]*prototk.StateUpdate, len(states))
	for i, state := range states {
		refs[i] = &prototk.StateUpdate{
			Id:            state.String(),
			TransactionId: txID.String(),
		}
	}
	return refs
}

func (z *Zeto) GetVerifier(ctx context.Context, req *prototk.GetVerifierRequest) (*prototk.GetVerifierResponse, error) {
	verifier, err := z.snarkProver.GetVerifier(ctx, req.Algorithm, req.VerifierType, req.PrivateKey)
	if err != nil {
		return nil, err
	}
	return &prototk.GetVerifierResponse{
		Verifier: verifier,
	}, nil
}

func (z *Zeto) Sign(ctx context.Context, req *prototk.SignRequest) (*prototk.SignResponse, error) {
	proof, err := z.snarkProver.Sign(ctx, req.Algorithm, req.PayloadType, req.PrivateKey, req.Payload)
	if err != nil {
		return nil, err
	}
	return &prototk.SignResponse{
		Payload: proof,
	}, nil
}<|MERGE_RESOLUTION|>--- conflicted
+++ resolved
@@ -40,10 +40,10 @@
 
 //go:embed abis/ZetoFactory.json
 var factoryJSONBytes []byte // From "gradle copySolidity"
-//go:embed abis/IZetoFungibleInitializable.json
-var zetoFungibleInitializableABIBytes []byte // From "gradle copySolidity"
-//go:embed abis/IZetoNonFungibleInitializable.json
-var zetoNonFungibleInitializableABIBytes []byte // From "gradle copySolidity"
+// //go:embed abis/IZetoFungibleInitializable.json
+// var zetoFungibleInitializableABIBytes []byte // From "gradle copySolidity"
+// //go:embed abis/IZetoNonFungibleInitializable.json
+// var zetoNonFungibleInitializableABIBytes []byte // From "gradle copySolidity"
 
 type Zeto struct {
 	Callbacks plugintk.DomainCallbacks
@@ -269,7 +269,7 @@
 		return nil, nil, err
 	}
 
-	domainConfig, err := z.decodeDomainConfig(ctx, tx.ContractConfig)
+	domainConfig, err := z.decodeDomainConfig(ctx, tx.ContractInfo.ContractConfig)
 	if err != nil {
 		return nil, nil, err
 	}
@@ -292,16 +292,7 @@
 		return nil, nil, fmt.Errorf("unexpected signature for function '%s': expected=%s actual=%s", functionABI.Name, signature, tx.FunctionSignature)
 	}
 
-<<<<<<< HEAD
-	domainConfig, err := z.decodeDomainConfig(ctx, tx.ContractInfo.ContractConfig)
-	if err != nil {
-		return nil, nil, err
-	}
-
 	contractAddress, err := ethtypes.NewAddress(tx.ContractInfo.ContractAddress)
-=======
-	contractAddress, err := ethtypes.NewAddress(tx.ContractAddress)
->>>>>>> 48b6814a
 	if err != nil {
 		return nil, nil, err
 	}
@@ -374,7 +365,7 @@
 				})
 				res.ConfirmedStates = append(res.ConfirmedStates, parseStatesFromEvent(txID, mint.Outputs)...)
 				if domainConfig.TokenName == constants.TOKEN_ANON_NULLIFIER {
-					newStates, err := z.updateMerkleTree(txID, domainConfig.TokenName, *contractAddress, mint.Outputs)
+					newStates, err := z.updateMerkleTree(domainConfig.TokenName, *contractAddress, mint.Outputs)
 					if err != nil {
 						return nil, err
 					}
@@ -394,7 +385,7 @@
 				res.SpentStates = append(res.SpentStates, parseStatesFromEvent(txID, transfer.Inputs)...)
 				res.ConfirmedStates = append(res.ConfirmedStates, parseStatesFromEvent(txID, transfer.Outputs)...)
 				if domainConfig.TokenName == constants.TOKEN_ANON_NULLIFIER {
-					newStates, err := z.updateMerkleTree(txID, domainConfig.TokenName, *contractAddress, transfer.Outputs)
+					newStates, err := z.updateMerkleTree(domainConfig.TokenName, *contractAddress, transfer.Outputs)
 					if err != nil {
 						return nil, err
 					}
@@ -414,7 +405,7 @@
 				res.SpentStates = append(res.SpentStates, parseStatesFromEvent(txID, transfer.Inputs)...)
 				res.ConfirmedStates = append(res.ConfirmedStates, parseStatesFromEvent(txID, transfer.Outputs)...)
 				if domainConfig.TokenName == constants.TOKEN_ANON_NULLIFIER {
-					newStates, err := z.updateMerkleTree(txID, domainConfig.TokenName, *contractAddress, transfer.Outputs)
+					newStates, err := z.updateMerkleTree(domainConfig.TokenName, *contractAddress, transfer.Outputs)
 					if err != nil {
 						return nil, err
 					}
@@ -428,10 +419,10 @@
 	return &res, nil
 }
 
-func (z *Zeto) updateMerkleTree(txID tktypes.HexBytes, tokenName string, address tktypes.EthAddress, output []tktypes.HexUint256) ([]*prototk.NewLocalState, error) {
+func (z *Zeto) updateMerkleTree(tokenName string, address tktypes.EthAddress, output []tktypes.HexUint256) ([]*prototk.NewLocalState, error) {
 	var newStates []*prototk.NewLocalState
 	for _, out := range output {
-		states, err := z.addOutputToMerkleTree(txID, tokenName, address, out)
+		states, err := z.addOutputToMerkleTree(tokenName, address, out)
 		if err != nil {
 			return nil, err
 		}
@@ -440,7 +431,7 @@
 	return newStates, nil
 }
 
-func (z *Zeto) addOutputToMerkleTree(txID tktypes.HexBytes, tokenName string, address tktypes.EthAddress, output tktypes.HexUint256) ([]*prototk.NewLocalState, error) {
+func (z *Zeto) addOutputToMerkleTree(tokenName string, address tktypes.EthAddress, output tktypes.HexUint256) ([]*prototk.NewLocalState, error) {
 	smtName := smt.MerkleTreeName(tokenName, address.Address0xHex())
 	storage, tree, err := smt.New(z.Callbacks, smtName, address.Address0xHex(), z.merkleTreeRootSchema.Id, z.merkleTreeNodeSchema.Id)
 	if err != nil {
@@ -460,9 +451,6 @@
 		return nil, fmt.Errorf("failed to add leaf node for %s: %s", output.String(), err)
 	}
 	newStates := storage.GetNewStates()
-	for _, state := range newStates {
-		state.TransactionId = txID.String()
-	}
 	return newStates, nil
 }
 
