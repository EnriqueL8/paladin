/*
 * Copyright © 2024 Kaleido, Inc.
 *
 * Licensed under the Apache License, Version 2.0 (the "License"); you may not use this file except in compliance with
 * the License. You may obtain a copy of the License at
 *
 * http://www.apache.org/licenses/LICENSE-2.0
 *
 * Unless required by applicable law or agreed to in writing, software distributed under the License is distributed on
 * an "AS IS" BASIS, WITHOUT WARRANTIES OR CONDITIONS OF ANY KIND, either express or implied. See the License for the
 * specific language governing permissions and limitations under the License.
 *
 * SPDX-License-Identifier: Apache-2.0
 */

package zeto

import (
	"context"
	_ "embed"
	"encoding/json"
	"fmt"

	"github.com/hyperledger-labs/zeto/go-sdk/pkg/sparse-merkle-tree/node"
	"github.com/hyperledger/firefly-signer/pkg/abi"
	"github.com/hyperledger/firefly-signer/pkg/ethtypes"
	"github.com/kaleido-io/paladin/domains/zeto/internal/zeto/smt"
	"github.com/kaleido-io/paladin/domains/zeto/pkg/constants"
	"github.com/kaleido-io/paladin/domains/zeto/pkg/types"
	"github.com/kaleido-io/paladin/domains/zeto/pkg/zetosigner"
	"github.com/kaleido-io/paladin/toolkit/pkg/algorithms"
	"github.com/kaleido-io/paladin/toolkit/pkg/domain"
	"github.com/kaleido-io/paladin/toolkit/pkg/log"
	"github.com/kaleido-io/paladin/toolkit/pkg/plugintk"
	"github.com/kaleido-io/paladin/toolkit/pkg/prototk"
	"github.com/kaleido-io/paladin/toolkit/pkg/signer/signerapi"
	"github.com/kaleido-io/paladin/toolkit/pkg/tktypes"
	"github.com/kaleido-io/paladin/toolkit/pkg/verifiers"
)

//go:embed abis/ZetoFactory.json
var factoryJSONBytes []byte // From "gradle copySolidity"
////go:embed abis/IZetoFungibleInitializable.json
// var zetoFungibleInitializableABIBytes []byte // From "gradle copySolidity"
////go:embed abis/IZetoNonFungibleInitializable.json
// var zetoNonFungibleInitializableABIBytes []byte // From "gradle copySolidity"

type Zeto struct {
	Callbacks plugintk.DomainCallbacks

	name                     string
	config                   *types.DomainFactoryConfig
	chainID                  int64
	coinSchema               *prototk.StateSchema
	merkleTreeRootSchema     *prototk.StateSchema
	merkleTreeNodeSchema     *prototk.StateSchema
	factoryABI               abi.ABI
	mintSignature            string
	transferSignature        string
	transferWithEncSignature string
	snarkProver              signerapi.InMemorySigner
}

type MintEvent struct {
	Outputs []tktypes.HexUint256 `json:"outputs"`
	Data    tktypes.HexBytes     `json:"data"`
}

type TransferEvent struct {
	Inputs  []tktypes.HexUint256 `json:"inputs"`
	Outputs []tktypes.HexUint256 `json:"outputs"`
	Data    tktypes.HexBytes     `json:"data"`
}

type TransferWithEncryptedValuesEvent struct {
	Inputs          []tktypes.HexUint256 `json:"inputs"`
	Outputs         []tktypes.HexUint256 `json:"outputs"`
	Data            tktypes.HexBytes     `json:"data"`
	EncryptionNonce tktypes.HexUint256   `json:"encryptionNonce"`
	EncryptedValues []tktypes.HexUint256 `json:"encryptedValues"`
}

func New(callbacks plugintk.DomainCallbacks) *Zeto {
	return &Zeto{
		Callbacks: callbacks,
	}
}

func (z *Zeto) Name() string {
	return z.name
}

func (z *Zeto) CoinSchemaID() string {
	return z.coinSchema.Id
}

func (z *Zeto) getAlgoZetoSnarkBJJ() string {
	return zetosigner.AlgoDomainZetoSnarkBJJ(z.name)
}

func (z *Zeto) ConfigureDomain(ctx context.Context, req *prototk.ConfigureDomainRequest) (*prototk.ConfigureDomainResponse, error) {
	var config types.DomainFactoryConfig
	err := json.Unmarshal([]byte(req.ConfigJson), &config)
	if err != nil {
		return nil, err
	}

	z.name = req.Name
	z.config = &config
	z.chainID = req.ChainId

	factory := domain.LoadBuildLinked(factoryJSONBytes, config.Libraries)
	z.factoryABI = factory.ABI

	schemas, err := getStateSchemas()
	if err != nil {
		return nil, fmt.Errorf("failed to configure Zeto domain. %s", err)
	}

	events := getAllZetoEventAbis()
	eventsJSON, err := json.Marshal(events)
	if err != nil {
		return nil, fmt.Errorf("failed to configure Zeto domain. Failed to marshal Zeto event abis. %s", err)
	}

	z.registerEventSignatures(events)

	var signingAlgos map[string]int32
	if config.SnarkProver.CircuitsDir != "" {
		// Only build the prover and enable the algorithms for signing if circuits configured
		z.snarkProver, err = zetosigner.NewSnarkProver(&config.SnarkProver)
		if err != nil {
			return nil, err
		}
		signingAlgos = map[string]int32{
			z.getAlgoZetoSnarkBJJ(): 32,
		}
	}

	return &prototk.ConfigureDomainResponse{
		DomainConfig: &prototk.DomainConfig{
			CustomHashFunction:  true,
			AbiStateSchemasJson: schemas,
			BaseLedgerSubmitConfig: &prototk.BaseLedgerSubmitConfig{
				SubmitMode: prototk.BaseLedgerSubmitConfig_ENDORSER_SUBMISSION,
			},
			AbiEventsJson:     string(eventsJSON),
			SigningAlgorithms: signingAlgos,
		},
	}, nil
}

func (z *Zeto) InitDomain(ctx context.Context, req *prototk.InitDomainRequest) (*prototk.InitDomainResponse, error) {
	z.coinSchema = req.AbiStateSchemas[0]
	z.merkleTreeRootSchema = req.AbiStateSchemas[1]
	z.merkleTreeNodeSchema = req.AbiStateSchemas[2]
	return &prototk.InitDomainResponse{}, nil
}

func (z *Zeto) InitDeploy(ctx context.Context, req *prototk.InitDeployRequest) (*prototk.InitDeployResponse, error) {
	initParams, err := z.validateDeploy(req.Transaction)
	if err != nil {
		return nil, err
	}
	return &prototk.InitDeployResponse{
		RequiredVerifiers: []*prototk.ResolveVerifierRequest{
			{
				Lookup:       initParams.From,
				Algorithm:    algorithms.ECDSA_SECP256K1,
				VerifierType: verifiers.ETH_ADDRESS,
			},
		},
	}, nil
}

func (z *Zeto) PrepareDeploy(ctx context.Context, req *prototk.PrepareDeployRequest) (*prototk.PrepareDeployResponse, error) {
	initParams, err := z.validateDeploy(req.Transaction)
	if err != nil {
		return nil, err
	}
	circuitId, err := z.config.GetCircuitId(initParams.TokenName)
	if err != nil {
		return nil, err
	}
	config := &types.DomainInstanceConfig{
		CircuitId: circuitId,
		TokenName: initParams.TokenName,
	}
	configJSON, err := json.Marshal(config)
	if err != nil {
		return nil, err
	}
	encoded, err := types.DomainInstanceConfigABI.EncodeABIDataJSONCtx(ctx, configJSON)
	if err != nil {
		return nil, err
	}

	deployParams := &types.DeployParams{
		TransactionID: req.Transaction.TransactionId,
		Data:          tktypes.HexBytes(encoded),
		TokenName:     initParams.TokenName,
		InitialOwner:  req.ResolvedVerifiers[0].Verifier, // TODO: allow the initial owner to be specified by the deploy request
	}
	paramsJSON, err := json.Marshal(deployParams)
	if err != nil {
		return nil, err
	}
	functionJSON, err := json.Marshal(z.factoryABI.Functions()["deploy"])
	if err != nil {
		return nil, err
	}

	return &prototk.PrepareDeployResponse{
		Transaction: &prototk.BaseLedgerTransaction{
			FunctionAbiJson: string(functionJSON),
			ParamsJson:      string(paramsJSON),
		},
		Signer: &initParams.From,
	}, nil
}

func (z *Zeto) InitTransaction(ctx context.Context, req *prototk.InitTransactionRequest) (*prototk.InitTransactionResponse, error) {
	tx, handler, err := z.validateTransaction(ctx, req.Transaction)
	if err != nil {
		return nil, err
	}
	return handler.Init(ctx, tx, req)
}

func (z *Zeto) AssembleTransaction(ctx context.Context, req *prototk.AssembleTransactionRequest) (*prototk.AssembleTransactionResponse, error) {
	tx, handler, err := z.validateTransaction(ctx, req.Transaction)
	if err != nil {
		return nil, err
	}
	return handler.Assemble(ctx, tx, req)
}

func (z *Zeto) EndorseTransaction(ctx context.Context, req *prototk.EndorseTransactionRequest) (*prototk.EndorseTransactionResponse, error) {
	tx, handler, err := z.validateTransaction(ctx, req.Transaction)
	if err != nil {
		return nil, err
	}
	return handler.Endorse(ctx, tx, req)
}

func (z *Zeto) PrepareTransaction(ctx context.Context, req *prototk.PrepareTransactionRequest) (*prototk.PrepareTransactionResponse, error) {
	tx, handler, err := z.validateTransaction(ctx, req.Transaction)
	if err != nil {
		return nil, err
	}
	return handler.Prepare(ctx, tx, req)
}

func (z *Zeto) decodeDomainConfig(ctx context.Context, domainConfig []byte) (*types.DomainInstanceConfig, error) {
	configValues, err := types.DomainInstanceConfigABI.DecodeABIDataCtx(ctx, domainConfig, 0)
	if err != nil {
		return nil, err
	}
	configJSON, err := tktypes.StandardABISerializer().SerializeJSON(configValues)
	if err != nil {
		return nil, err
	}
	var config types.DomainInstanceConfig
	err = json.Unmarshal(configJSON, &config)
	return &config, err
}

func (z *Zeto) validateDeploy(tx *prototk.DeployTransactionSpecification) (*types.InitializerParams, error) {
	var params types.InitializerParams
	err := json.Unmarshal([]byte(tx.ConstructorParamsJson), &params)
	return &params, err
}

func (z *Zeto) validateTransaction(ctx context.Context, tx *prototk.TransactionSpecification) (*types.ParsedTransaction, types.DomainHandler, error) {
	var functionABI abi.Entry
	err := json.Unmarshal([]byte(tx.FunctionAbiJson), &functionABI)
	if err != nil {
		return nil, nil, err
	}

	domainConfig, err := z.decodeDomainConfig(ctx, tx.ContractConfig)
	if err != nil {
		return nil, nil, err
	}

	abi := types.ZetoABI.Functions()[functionABI.Name]
	handler := z.GetHandler(functionABI.Name)
	if abi == nil || handler == nil {
		return nil, nil, fmt.Errorf("unknown function: %s", functionABI.Name)
	}
	params, err := handler.ValidateParams(ctx, domainConfig, tx.FunctionParamsJson)
	if err != nil {
		return nil, nil, err
	}

	signature, _, err := abi.SolidityDefCtx(ctx)
	if err != nil {
		return nil, nil, err
	}
	if tx.FunctionSignature != signature {
		return nil, nil, fmt.Errorf("unexpected signature for function '%s': expected=%s actual=%s", functionABI.Name, signature, tx.FunctionSignature)
	}

<<<<<<< HEAD
	domainConfig, err := z.decodeDomainConfig(ctx, tx.ContractInfo.ContractConfig)
	if err != nil {
		return nil, nil, err
	}

	contractAddress, err := ethtypes.NewAddress(tx.ContractInfo.ContractAddress)
=======
	contractAddress, err := ethtypes.NewAddress(tx.ContractAddress)
>>>>>>> 48b6814a
	if err != nil {
		return nil, nil, err
	}

	return &types.ParsedTransaction{
		Transaction:     tx,
		FunctionABI:     &functionABI,
		ContractAddress: contractAddress,
		DomainConfig:    domainConfig,
		Params:          params,
	}, handler, nil
}

func (z *Zeto) FindCoins(ctx context.Context, stateQueryContext, query string) ([]*types.ZetoCoin, error) {
	states, err := z.findAvailableStates(ctx, stateQueryContext, query)
	if err != nil {
		return nil, err
	}

	coins := make([]*types.ZetoCoin, len(states))
	for i, state := range states {
		if coins[i], err = z.makeCoin(state.DataJson); err != nil {
			return nil, err
		}
	}
	return coins, err
}

func (z *Zeto) registerEventSignatures(eventAbis abi.ABI) {
	for _, event := range eventAbis.Events() {
		switch event.Name {
		case "UTXOMint":
			z.mintSignature = event.SolString()
		case "UTXOTransfer":
			z.transferSignature = event.SolString()
		case "UTXOTransferWithEncryptedValues":
			z.transferWithEncSignature = event.SolString()
		}
	}
}

func (z *Zeto) HandleEventBatch(ctx context.Context, req *prototk.HandleEventBatchRequest) (*prototk.HandleEventBatchResponse, error) {
	cv, err := types.DomainInstanceConfigABI.DecodeABIData(req.ContractInfo.ContractConfig, 0)
	if err != nil {
		return nil, err
	}
	j, err := cv.JSON()
	if err != nil {
		return nil, err
	}
	domainConfig := &types.DomainInstanceConfig{}
	if err := json.Unmarshal(j, domainConfig); err != nil {
		return nil, err
	}

	var res prototk.HandleEventBatchResponse
	for _, ev := range req.Events {
		switch ev.SoliditySignature {
		case z.mintSignature:
			var mint MintEvent
			if err := json.Unmarshal([]byte(ev.DataJson), &mint); err == nil {
				txID := decodeTransactionData(mint.Data)
				res.TransactionsComplete = append(res.TransactionsComplete, &prototk.CompletedTransaction{
					TransactionId: txID.String(),
					Location:      ev.Location,
				})
				res.ConfirmedStates = append(res.ConfirmedStates, parseStatesFromEvent(txID, mint.Outputs)...)
				if domainConfig.TokenName == constants.TOKEN_ANON_NULLIFIER {
					newStates, err := z.updateMerkleTree(domainConfig.TokenName, req.StateQueryContext, mint.Outputs)
					if err != nil {
						return nil, err
					}
					res.NewStates = append(res.NewStates, newStates...)
				}
			} else {
				log.L(ctx).Errorf("Failed to unmarshal mint event: %s", err)
			}
		case z.transferSignature:
			var transfer TransferEvent
			if err := json.Unmarshal([]byte(ev.DataJson), &transfer); err == nil {
				txID := decodeTransactionData(transfer.Data)
				res.TransactionsComplete = append(res.TransactionsComplete, &prototk.CompletedTransaction{
					TransactionId: txID.String(),
					Location:      ev.Location,
				})
				res.SpentStates = append(res.SpentStates, parseStatesFromEvent(txID, transfer.Inputs)...)
				res.ConfirmedStates = append(res.ConfirmedStates, parseStatesFromEvent(txID, transfer.Outputs)...)
				if domainConfig.TokenName == constants.TOKEN_ANON_NULLIFIER {
					newStates, err := z.updateMerkleTree(domainConfig.TokenName, req.StateQueryContext, transfer.Outputs)
					if err != nil {
						return nil, err
					}
					res.NewStates = append(res.NewStates, newStates...)
				}
			} else {
				log.L(ctx).Errorf("Failed to unmarshal transfer event: %s", err)
			}
		case z.transferWithEncSignature:
			var transfer TransferWithEncryptedValuesEvent
			if err := json.Unmarshal([]byte(ev.DataJson), &transfer); err == nil {
				txID := decodeTransactionData(transfer.Data)
				res.TransactionsComplete = append(res.TransactionsComplete, &prototk.CompletedTransaction{
					TransactionId: txID.String(),
					Location:      ev.Location,
				})
				res.SpentStates = append(res.SpentStates, parseStatesFromEvent(txID, transfer.Inputs)...)
				res.ConfirmedStates = append(res.ConfirmedStates, parseStatesFromEvent(txID, transfer.Outputs)...)
				if domainConfig.TokenName == constants.TOKEN_ANON_NULLIFIER {
					newStates, err := z.updateMerkleTree(domainConfig.TokenName, req.StateQueryContext, transfer.Outputs)
					if err != nil {
						return nil, err
					}
					res.NewStates = append(res.NewStates, newStates...)
				}
			} else {
				log.L(ctx).Errorf("Failed to unmarshal transfer with encrypted values event: %s", err)
			}
		}
	}
	return &res, nil
}

func (z *Zeto) updateMerkleTree(tokenName string, stateQueryConext string, output []tktypes.HexUint256) ([]*prototk.NewLocalState, error) {
	var newStates []*prototk.NewLocalState
	for _, out := range output {
		states, err := z.addOutputToMerkleTree(tokenName, stateQueryConext, out)
		if err != nil {
			return nil, err
		}
		newStates = append(newStates, states...)
	}
	return newStates, nil
}

func (z *Zeto) addOutputToMerkleTree(tokenName string, stateQueryConext string, output tktypes.HexUint256) ([]*prototk.NewLocalState, error) {
	smtName := smt.MerkleTreeName(tokenName, stateQueryConext)
	storage, tree, err := smt.New(z.Callbacks, smtName, stateQueryConext, z.merkleTreeRootSchema.Id, z.merkleTreeNodeSchema.Id)
	if err != nil {
		return nil, fmt.Errorf("failed to create Merkle tree for %s: %s", smtName, err)
	}
	idx, err := node.NewNodeIndexFromBigInt(output.Int())
	if err != nil {
		return nil, fmt.Errorf("failed to create node index for %s: %s", output.String(), err)
	}
	n := node.NewIndexOnly(idx)
	leaf, err := node.NewLeafNode(n)
	if err != nil {
		return nil, fmt.Errorf("failed to create leaf node for %s: %s", output.String(), err)
	}
	err = tree.AddLeaf(leaf)
	if err != nil {
		return nil, fmt.Errorf("failed to add leaf node for %s: %s", output.String(), err)
	}
	newStates := storage.GetNewStates()
	return newStates, nil
}

func encodeTransactionData(ctx context.Context, transaction *prototk.TransactionSpecification) (tktypes.HexBytes, error) {
	txID, err := tktypes.ParseHexBytes(ctx, transaction.TransactionId)
	if err != nil {
		return nil, fmt.Errorf("failed to parse transaction id. %s", err)
	}
	var data []byte
	data = append(data, types.ZetoTransactionData_V0...)
	data = append(data, txID...)
	return data, nil
}

func decodeTransactionData(data tktypes.HexBytes) (txID tktypes.HexBytes) {
	if len(data) < 4 {
		return nil
	}
	dataPrefix := data[0:4]
	if dataPrefix.String() != types.ZetoTransactionData_V0.String() {
		return nil
	}
	return data[4:]
}

func parseStatesFromEvent(txID tktypes.HexBytes, states []tktypes.HexUint256) []*prototk.StateUpdate {
	refs := make([]*prototk.StateUpdate, len(states))
	for i, state := range states {
		refs[i] = &prototk.StateUpdate{
			Id:            state.String(),
			TransactionId: txID.String(),
		}
	}
	return refs
}

func (z *Zeto) GetVerifier(ctx context.Context, req *prototk.GetVerifierRequest) (*prototk.GetVerifierResponse, error) {
	verifier, err := z.snarkProver.GetVerifier(ctx, req.Algorithm, req.VerifierType, req.PrivateKey)
	if err != nil {
		return nil, err
	}
	return &prototk.GetVerifierResponse{
		Verifier: verifier,
	}, nil
}

func (z *Zeto) Sign(ctx context.Context, req *prototk.SignRequest) (*prototk.SignResponse, error) {
	proof, err := z.snarkProver.Sign(ctx, req.Algorithm, req.PayloadType, req.PrivateKey, req.Payload)
	if err != nil {
		return nil, err
	}
	return &prototk.SignResponse{
		Payload: proof,
	}, nil
}

func (z *Zeto) ValidateStateHashes(ctx context.Context, req *prototk.ValidateStateHashesRequest) (*prototk.ValidateStateHashesResponse, error) {
	panic("TODO: Must implement once receiving states from other nodes with zeto")
}<|MERGE_RESOLUTION|>--- conflicted
+++ resolved
@@ -278,7 +278,7 @@
 		return nil, nil, err
 	}
 
-	domainConfig, err := z.decodeDomainConfig(ctx, tx.ContractConfig)
+	domainConfig, err := z.decodeDomainConfig(ctx, tx.ContractInfo.ContractConfig)
 	if err != nil {
 		return nil, nil, err
 	}
@@ -301,16 +301,7 @@
 		return nil, nil, fmt.Errorf("unexpected signature for function '%s': expected=%s actual=%s", functionABI.Name, signature, tx.FunctionSignature)
 	}
 
-<<<<<<< HEAD
-	domainConfig, err := z.decodeDomainConfig(ctx, tx.ContractInfo.ContractConfig)
-	if err != nil {
-		return nil, nil, err
-	}
-
 	contractAddress, err := ethtypes.NewAddress(tx.ContractInfo.ContractAddress)
-=======
-	contractAddress, err := ethtypes.NewAddress(tx.ContractAddress)
->>>>>>> 48b6814a
 	if err != nil {
 		return nil, nil, err
 	}
