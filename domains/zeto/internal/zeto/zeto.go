--- conflicted
+++ resolved
@@ -37,19 +37,11 @@
 type Zeto struct {
 	Callbacks plugintk.DomainCallbacks
 
-<<<<<<< HEAD
 	config     *types.DomainFactoryConfig
 	chainID    int64
 	domainID   string
 	coinSchema *pb.StateSchema
-=======
-	config      *types.Config
-	chainID     int64
-	domainID    string
-	coinSchema  *pb.StateSchema
-	factoryABI  abi.ABI
-	contractABI abi.ABI
->>>>>>> f867339f
+	factoryABI abi.ABI
 }
 
 func New(callbacks plugintk.DomainCallbacks) *Zeto {
@@ -65,44 +57,12 @@
 		return nil, err
 	}
 
-<<<<<<< HEAD
 	z.config = &config
 	z.chainID = req.ChainId
 
-	factory := domain.LoadBuild(factoryJSONBytes)
-	factoryJSON, err := json.Marshal(factory.ABI)
-	if err != nil {
-		return nil, err
-	}
-
-	var tokenContractAbi abi.ABI
-	for _, contract := range z.config.DomainContracts.Implementations {
-		if contract.Name == config.TokenName {
-			contractAbi, err := z.config.GetContractAbi(contract.Name)
-			if err != nil {
-				return nil, err
-			}
-			tokenContractAbi = contractAbi
-			break
-		}
-	}
-	if tokenContractAbi == nil {
-		return nil, fmt.Errorf("token contract not found in local configuration: %s", config.TokenName)
-	}
-	zetoJSON, err := json.Marshal(tokenContractAbi)
-	if err != nil {
-		return nil, err
-	}
-=======
-	factory := domain.LoadBuildLinked(zetoFactoryJSON, config.Libraries)
-	contract := domain.LoadBuildLinked(zetoJSON, config.Libraries)
-
-	z.config = &config
-	z.chainID = req.ChainId
+	factory := domain.LoadBuildLinked(factoryJSONBytes, config.Libraries)
 	z.factoryABI = factory.ABI
-	z.contractABI = contract.ABI
-
->>>>>>> f867339f
+
 	constructorJSON, err := json.Marshal(types.ZetoABI.Constructor())
 	if err != nil {
 		return nil, err
