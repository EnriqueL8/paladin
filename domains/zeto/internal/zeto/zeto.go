--- conflicted
+++ resolved
@@ -17,30 +17,19 @@
 
 import (
 	"context"
-<<<<<<< HEAD
-	"encoding/hex"
-=======
-	_ "embed"
->>>>>>> af2d8af0
 	"encoding/json"
 	"fmt"
 
 	"github.com/hyperledger/firefly-signer/pkg/abi"
 	"github.com/hyperledger/firefly-signer/pkg/ethtypes"
-<<<<<<< HEAD
-	"github.com/kaleido-io/paladin/kata/pkg/types"
-
+	"github.com/kaleido-io/paladin/domains/zeto/pkg/types"
 	"github.com/kaleido-io/paladin/toolkit/pkg/algorithms"
-=======
-	"github.com/kaleido-io/paladin/domains/zeto/pkg/types"
 	"github.com/kaleido-io/paladin/toolkit/pkg/domain"
->>>>>>> af2d8af0
 	"github.com/kaleido-io/paladin/toolkit/pkg/plugintk"
 	pb "github.com/kaleido-io/paladin/toolkit/pkg/prototk"
 	"github.com/kaleido-io/paladin/toolkit/pkg/tktypes"
 )
 
-<<<<<<< HEAD
 type Config struct {
 	FactoryAddress string `json:"factoryAddress" yaml:"factoryAddress"`
 }
@@ -60,30 +49,10 @@
 	Start  int `json:"start"`
 	Length int `json:"length"`
 }
-=======
-//go:embed abis/Commonlib.json
-var commonLibJSON []byte // From "gradle copySolidity"
-
-//go:embed abis/Groth16Verifier_Anon.json
-var Groth16Verifier_Anon []byte // From "gradle copySolidity"
-
-//go:embed abis/Groth16Verifier_CheckHashesValue.json
-var Groth16Verifier_CheckHashesValue []byte // From "gradle copySolidity"
-
-//go:embed abis/Groth16Verifier_CheckInputsOutputsValue.json
-var Groth16Verifier_CheckInputsOutputsValue []byte // From "gradle copySolidity"
-
-//go:embed abis/ZetoSampleFactory.json
-var zetoFactoryJSON []byte // From "gradle copySolidity"
-
-//go:embed abis/ZetoSample.json
-var zetoJSON []byte // From "gradle copySolidity"
->>>>>>> af2d8af0
 
 type Zeto struct {
 	Callbacks plugintk.DomainCallbacks
 
-<<<<<<< HEAD
 	config      *Config
 	callbacks   plugintk.DomainCallbacks
 	chainID     int64
@@ -111,14 +80,6 @@
 	WithdrawVerifier string `json:"withdrawVerifier"`
 }
 
-=======
-	config     *types.Config
-	chainID    int64
-	domainID   string
-	coinSchema *pb.StateSchema
-}
-
->>>>>>> af2d8af0
 type ZetoDeployParams struct {
 	TransactionID string                    `json:"transactionId"`
 	Data          ethtypes.HexBytes0xPrefix `json:"data"`
@@ -126,62 +87,6 @@
 	InitialOwner  string                    `json:"initialOwner"`
 }
 
-<<<<<<< HEAD
-type parsedTransaction struct {
-	transaction     *pb.TransactionSpecification
-	functionABI     *abi.Entry
-	contractAddress *ethtypes.Address0xHex
-	domainConfig    *ZetoDomainAbiConfig
-	params          interface{}
-}
-
-func loadBuildLinked(buildOutput []byte, libraries map[string]string) *SolidityBuild {
-	var build SolidityBuildWithLinks
-	err := json.Unmarshal(buildOutput, &build)
-	if err != nil {
-		panic(err)
-	}
-	bytecode, err := linkBytecode(build, libraries)
-	if err != nil {
-		panic(err)
-	}
-	return &SolidityBuild{
-		ABI:      build.ABI,
-		Bytecode: bytecode,
-	}
-}
-
-// linkBytecode: performs linking by replacing placeholders with deployed addresses
-// Based on a workaround from Hardhat team here:
-// https://github.com/nomiclabs/hardhat/issues/611#issuecomment-638891597
-func linkBytecode(artifact SolidityBuildWithLinks, libraries map[string]string) (ethtypes.HexBytes0xPrefix, error) {
-	bytecode := artifact.Bytecode
-	for _, fileReferences := range artifact.LinkReferences {
-		for libName, fixups := range fileReferences {
-			addr, found := libraries[libName]
-			if !found {
-				continue
-			}
-			for _, fixup := range fixups {
-				start := 2 + fixup.Start*2
-				end := start + fixup.Length*2
-				bytecode = bytecode[0:start] + addr[2:] + bytecode[end:]
-			}
-		}
-	}
-	return hex.DecodeString(strings.TrimPrefix(bytecode, "0x"))
-}
-
-func New(callbacks plugintk.DomainCallbacks) *Zeto {
-	zeto := &Zeto{
-		callbacks: callbacks,
-	}
-	zeto.Interface = zeto.getInterface()
-	return zeto
-}
-
-=======
->>>>>>> af2d8af0
 func (z *Zeto) ConfigureDomain(ctx context.Context, req *pb.ConfigureDomainRequest) (*pb.ConfigureDomainResponse, error) {
 	var config types.Config
 	err := json.Unmarshal([]byte(req.ConfigJson), &config)
@@ -192,14 +97,10 @@
 	z.config = &config
 	z.chainID = req.ChainId
 
-<<<<<<< HEAD
-	factoryJSON, err := json.Marshal(z.factoryAbi)
-=======
 	factory := domain.LoadBuildLinked(zetoFactoryJSON, config.Libraries)
 	contract := domain.LoadBuildLinked(zetoJSON, config.Libraries)
 
 	factoryJSON, err := json.Marshal(factory.ABI)
->>>>>>> af2d8af0
 	if err != nil {
 		return nil, err
 	}
@@ -207,11 +108,7 @@
 	if err != nil {
 		return nil, err
 	}
-<<<<<<< HEAD
-	constructorJSON, err := json.Marshal(z.Interface["initialize"].ABI)
-=======
 	constructorJSON, err := json.Marshal(types.ZetoABI.Constructor())
->>>>>>> af2d8af0
 	if err != nil {
 		return nil, err
 	}
@@ -312,13 +209,8 @@
 	return handler.Prepare(ctx, tx, req)
 }
 
-<<<<<<< HEAD
-func (z *Zeto) decodeDomainConfig(ctx context.Context, domainConfig []byte) (*ZetoDomainAbiConfig, error) {
-	configValues, err := ZetoDomainConfigABI.DecodeABIDataCtx(ctx, domainConfig, 0)
-=======
 func (z *Zeto) decodeDomainConfig(ctx context.Context, domainConfig []byte) (*types.DomainConfig, error) {
 	configValues, err := types.DomainConfigABI.DecodeABIDataCtx(ctx, domainConfig, 0)
->>>>>>> af2d8af0
 	if err != nil {
 		return nil, err
 	}
@@ -326,22 +218,13 @@
 	if err != nil {
 		return nil, err
 	}
-<<<<<<< HEAD
-	var config ZetoDomainAbiConfig
-=======
 	var config types.DomainConfig
->>>>>>> af2d8af0
 	err = json.Unmarshal(configJSON, &config)
 	return &config, err
 }
 
-<<<<<<< HEAD
-func (z *Zeto) validateDeploy(tx *pb.DeployTransactionSpecification) (*ZetoConstructorParams, error) {
-	var params ZetoConstructorParams
-=======
 func (z *Zeto) validateDeploy(tx *pb.DeployTransactionSpecification) (*types.ConstructorParams, error) {
 	var params types.ConstructorParams
->>>>>>> af2d8af0
 	err := json.Unmarshal([]byte(tx.ConstructorParamsJson), &params)
 	return &params, err
 }
