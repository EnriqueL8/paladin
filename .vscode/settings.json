{
    "go.formatFlags": ["-s"],
    "go.lintTool": "golangci-lint",
    "cSpell.words": [
      "idempotency",
      "remoting"
    ],
<<<<<<< HEAD
    "go.testTimeout": "20s",
=======
    "go.testTimeout": "60s",
>>>>>>> 2cb66bf4
    "java.configuration.updateBuildConfiguration": "disabled",
    "go.testTags": "testdbpostgres"
  }
  <|MERGE_RESOLUTION|>--- conflicted
+++ resolved
@@ -5,11 +5,7 @@
       "idempotency",
       "remoting"
     ],
-<<<<<<< HEAD
-    "go.testTimeout": "20s",
-=======
     "go.testTimeout": "60s",
->>>>>>> 2cb66bf4
     "java.configuration.updateBuildConfiguration": "disabled",
     "go.testTags": "testdbpostgres"
   }
